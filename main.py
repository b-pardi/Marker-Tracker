--- conflicted
+++ resolved
@@ -950,12 +950,8 @@
                 if not data_label_err_flag:
                     bbox_size = int(self.bbox_size_area_entry.get())
                     distance_from_marker_thresh = int(self.distance_from_marker_thresh_entry.get())
-<<<<<<< HEAD
-                    selected_markers, first_frame = tracking.select_markers(cap, bbox_size, self.frame_start, preprocessVals=self.preprocessVals) # prompt to select markers
-=======
                     preprocessing_need = PreprocessingIssue(self.preprocessing_choice_var.get())
                     selected_markers, first_frame = tracking.select_markers(cap, bbox_size, self.frame_start) # prompt to select markers
->>>>>>> 6e8b5fa2
                     print(f"marker locs: {selected_markers}")
                     if not selected_markers.__contains__((-1,-1)): # select_markers returns list of -1 if selections cancelled
                         if use_multithread:    
@@ -989,11 +985,8 @@
                                 file_mode,
                                 video_name,
                                 range_id,
-<<<<<<< HEAD
+                                preprocessing_need,
                                 self.preprocessVals
-=======
-                                preprocessing_need
->>>>>>> 6e8b5fa2
                             )
                         profiler.disable()
                         stats = pstats.Stats(profiler)
