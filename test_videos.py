import cv2
import tracking
import numpy as np
import time




def nlm_hp_kernel(frame):
    denoised = cv2.fastNlMeansDenoising(frame, None, h=np.std(frame)*1.2, templateWindowSize=5, searchWindowSize=17)
    
    high_pass_kernel = np.array([[-1, -1, -1],
                             [-1,  8, -1],
                             [-1, -1, -1]])

    # Apply the high-pass filter using convolution
    high_pass = cv2.filter2D(denoised, -1, high_pass_kernel)
    return high_pass

def nlm_hp_subtract(frame):
    denoised = cv2.fastNlMeansDenoising(frame, None, h=np.std(frame)*5, templateWindowSize=7, searchWindowSize=21)

    # Subtract the blurred image from the original image to get the high-pass filtered image
    high_pass = cv2.subtract(frame, denoised)

    return high_pass

def hp_kernel(frame):
    # Create a high-pass filter
    high_pass_kernel = np.array([[-1, -1, -1],
                             [-1,  8, -1],
                             [-1, -1, -1]])

    # Apply the high-pass filter using convolution
    high_pass = cv2.filter2D(frame, -1, high_pass_kernel)
    return high_pass

def hp_subtract(frame):
    # Apply a Gaussian blur to create a low-pass filtered image
    blurred_image = cv2.GaussianBlur(frame, (21, 21), 0)

    # Subtract the blurred image from the original image to get the high-pass filtered image
    high_pass = cv2.subtract(frame, blurred_image)

    return high_pass


def improve_binarization(frame):    
    """
    Enhances the binarization of a grayscale image using various image processing techniques. This function applies
    CLAHE for contrast enhancement, background subtraction to highlight foreground objects, morphological operations
    to refine the image, and edge detection to further define object boundaries.

    Steps:
        1. Apply Contrast Limited Adaptive Histogram Equalization (CLAHE) to boost the contrast of the image.
        2. Perform background subtraction using a median blur to isolate foreground features.
        3. Apply morphological closing to close small holes within the foreground objects.
        4. Detect edges using the Canny algorithm, and dilate these edges to enhance their visibility.
        5. Optionally adjust the edge thickness with additional morphological operations like dilation or erosion
           depending on specific requirements (commented out in the code but can be adjusted as needed).

    Note:
        - This function is designed to work with grayscale images and expects a single-channel input.
        - Adjustments to parameters like CLAHE limits, kernel sizes for morphological operations, and Canny thresholds
          may be necessary depending on the specific characteristics of the input image.


    Args:
        frame (np.array): A single-channel (grayscale) image on which to perform binarization improvement.

    Returns:
        np.array: The processed image with enhanced binarization and clearer object definitions.

    """

    # Apply CLAHE (Contrast Limited Adaptive Histogram Equalization)
    # boosts contrast
    clahe = cv2.createCLAHE(clipLimit=2.0, tileGridSize=(12, 12))
    equalized = clahe.apply(frame)
    
    # Perform Background Subtraction
    # (Assuming a relatively uniform background)
    background = cv2.medianBlur(equalized, 13)
    subtracted = cv2.subtract(equalized, background)
    
    # Use morphological closing to close small holes inside the foreground
    kernel = np.ones((3, 3), np.uint8)
    closing = cv2.morphologyEx(subtracted, cv2.MORPH_CLOSE, kernel, iterations=2)
    
    # Use Canny edge detector to find edges and use it as a mask
    edges = cv2.Canny(closing, 30, 140)
    edges_dilated = cv2.dilate(edges, kernel, iterations=1)
    result = cv2.bitwise_or(closing, edges_dilated)

    # if edges too fine after result
    #result = cv2.dilate(result, kernel, iterations=1)
    # if edges too thick after result
    kernel = np.ones((3, 3), np.uint8)
    result = cv2.erode(result, kernel, iterations=1)

    return result

def improve_smoothing(frame, strength=1):
    """
    Enhances the input frame by applying Non-Local Means (NLM) denoising followed by a high-pass filter.
    
    NLM averages pixel intensity s.t. similar patches of the image (even far apart) contribute more to the average
    

    Args:
    frame (numpy.ndarray): The input image in grayscale.

    Returns:
    numpy.ndarray: The processed image with improved smoothing and enhanced details.
    """
    noise_level = np.std(frame)
    denoised = cv2.fastNlMeansDenoising(frame, None, h=noise_level*strength, templateWindowSize=7, searchWindowSize=25)
    
    # highlights cental pixel and reduces neighboring pixels
    # passes high frequencies and attenuates low frequencies
    # this kernel represents a discrete ver of the laplacian operator, approximating 2nd order derivative of image
    laplacian_kernel = np.array([[-1, -1, -1],
                             [-1,  8, -1],
                             [-1, -1, -1]])

    # Apply the high-pass filter using convolution
    high_pass = cv2.filter2D(denoised, -1, laplacian_kernel)
    return high_pass

def adjust_gamma(frame, gamma=50.0):
    # Apply gamma correction
    gamma=1-gamma/100
    gamma_corrected = np.array(255 * (frame / 255) ** gamma, dtype='uint8')
    return gamma_corrected

def add_text(image, text, position=(10, 30), font=cv2.FONT_HERSHEY_SIMPLEX, font_scale=1, color=(255, 255, 255), thickness=2):
    return cv2.putText(image, text, position, font, font_scale, color, thickness, cv2.LINE_AA)

def test(fp):
    cap = cv2.VideoCapture(fp)
    frame_num = 0
    frame_end = int(cap.get(cv2.CAP_PROP_FRAME_COUNT)) - 1

    cv2.namedWindow('Tracking...')
    cv2.moveWindow('Tracking...', 0, 0)

    while frame_num < frame_end:
        ret, frame = cap.read()
        if not ret:
            print("can't read frame")
            break

        scaled_frame, _ = tracking.scale_frame(cv2.cvtColor(frame, cv2.COLOR_BGR2GRAY), 0.7)
        original = add_text(scaled_frame.copy(), 'original')
        
        #tv_denoise = add_text(total_variation_denoising_gpu(scaled_frame.copy()), 'tv')
        '''nlm_denoise = add_text(non_local_means_denoising(scaled_frame.copy()), 'nlm')
        hp_filter_subtract = add_text(hp_subtract(scaled_frame.copy()), 'hp_subtract')
        hp_filter_kernel = add_text(hp_kernel(scaled_frame.copy()), 'hp_kernel')
        nlm_hp_filter_subtract = add_text(nlm_hp_subtract(scaled_frame.copy()), 'nlm_hp_subtract')
        nlm_hp_filter_kernel = add_text(nlm_hp_kernel(scaled_frame.copy()), 'nlm_hp_kernel')'''

        smoothedifuckinhope = improve_smoothing(scaled_frame)
        #smoothedifuckinhope = cv2.fastNlMeansDenoising(smoothedifuckinhope, None, h=np.std(frame)*0.5, templateWindowSize=7, searchWindowSize=25)

        # look into other binarization methods as well
        binarizedifuckinhope = cv2.adaptiveThreshold(smoothedifuckinhope, 255, cv2.ADAPTIVE_THRESH_GAUSSIAN_C, cv2.THRESH_BINARY_INV, 11, 2)
        # {"Blur/Sharpness": -73.21428571428572, "Contrast": 60.223214285714285, "Brightness": 65.78571428571428, "Smoothness": 58.455357142857146, "Binarize": True}
        # {"Blur/Sharpness": -18.604651162790702, "Contrast": 100.0, "Brightness": -7.302325581395351, "Smoothness": 100.0, "Binarize": True}
        # {"Blur/Sharpness": -18.604651162790702, "Contrast": 44.74418604651163, "Brightness": -7.302325581395351, "Smoothness": 100.0, "Binarize": true}
        # {"Blur/Sharpness": -60.46511627906977, "Contrast": 68.9186046511628, "Brightness": -6.976744186046517, "Smoothness": 96.54651162790698, "Binarize": true}
        # {"Blur/Sharpness": -46.162790697674424, "Contrast": 43.68604651162791, "Brightness": -46.51162790697675, "Smoothness": 38.2906976744186, "Binarize": true}
        salt_pep_frame = tracking.preprocess_frame( scaled_frame, {"Blur/Sharpness": -46.162790697674424, "Contrast": 43.68604651162791, "Brightness": -46.51162790697675, "Smoothness": 38.2906976744186, "Binarize": True}, True)

        #frame_hstack_top = np.hstack((original, smoothedifuckinhope, binarizedifuckinhope))
        #frame_hstack_bottom = np.hstack((hp_filter_kernel, nlm_hp_filter_subtract, nlm_hp_filter_kernel))
        #frame_stack = np.vstack((frame_hstack_top, frame_hstack_bottom))
        frame_hstack = np.hstack((original, salt_pep_frame))


        cv2.imshow("Tracking...",frame_hstack)  # show updated frame tracking

        if cv2.waitKey(1) == 27:
            break

        time.sleep(0.25)
        frame_num += 1

    cap.release()
    cv2.destroyAllWindows()

if __name__ == '__main__':
<<<<<<< HEAD
    #video_path = r"C:\Users\ipsou\ProgrammingStuff\Github\Marker-Tracker\viscoelastic_video\20240308_20240307_A549 _stiff VE sub._col-I_AS_current_01.vsi - 001 PH-Cell 1.avi"
    video_path = r"C:\Users\Brandon\Documents\00 School Files 00\University\M3b Software\temp_videos\20240308_20240307_A549 _stiff VE sub._col-I_AS_current_04.vsi - 004 PH-Cell 3.avi"
=======
    video_path = r"C:\Users\ipsou\ProgrammingStuff\Github\Marker-Tracker\viscoelastic_video\20240308_20240307_A549 _stiff VE sub._col-I_AS_current_01.vsi - 001 PH-Cell 1.avi"
    # video_path = r"C:\Users\ipsou\ProgrammingStuff\Github\Marker-Tracker\viscoelastic_video\20240308_20240307_A549 _stiff VE sub._col-I_AS_current_02.vsi - 002 PH-Cell 2.avi"
    #video_path = r"C:\Users\ipsou\ProgrammingStuff\Github\Marker-Tracker\data\20240208_2024_07_02_A549.p23_PAHstiff_no beads_migration_exp.3_current_03.vsi - 003 PH.avi"
>>>>>>> 6b351327
    test(video_path)<|MERGE_RESOLUTION|>--- conflicted
+++ resolved
@@ -1,201 +1,196 @@
-import cv2
-import tracking
-import numpy as np
-import time
-
-
-
-
-def nlm_hp_kernel(frame):
-    denoised = cv2.fastNlMeansDenoising(frame, None, h=np.std(frame)*1.2, templateWindowSize=5, searchWindowSize=17)
-    
-    high_pass_kernel = np.array([[-1, -1, -1],
-                             [-1,  8, -1],
-                             [-1, -1, -1]])
-
-    # Apply the high-pass filter using convolution
-    high_pass = cv2.filter2D(denoised, -1, high_pass_kernel)
-    return high_pass
-
-def nlm_hp_subtract(frame):
-    denoised = cv2.fastNlMeansDenoising(frame, None, h=np.std(frame)*5, templateWindowSize=7, searchWindowSize=21)
-
-    # Subtract the blurred image from the original image to get the high-pass filtered image
-    high_pass = cv2.subtract(frame, denoised)
-
-    return high_pass
-
-def hp_kernel(frame):
-    # Create a high-pass filter
-    high_pass_kernel = np.array([[-1, -1, -1],
-                             [-1,  8, -1],
-                             [-1, -1, -1]])
-
-    # Apply the high-pass filter using convolution
-    high_pass = cv2.filter2D(frame, -1, high_pass_kernel)
-    return high_pass
-
-def hp_subtract(frame):
-    # Apply a Gaussian blur to create a low-pass filtered image
-    blurred_image = cv2.GaussianBlur(frame, (21, 21), 0)
-
-    # Subtract the blurred image from the original image to get the high-pass filtered image
-    high_pass = cv2.subtract(frame, blurred_image)
-
-    return high_pass
-
-
-def improve_binarization(frame):    
-    """
-    Enhances the binarization of a grayscale image using various image processing techniques. This function applies
-    CLAHE for contrast enhancement, background subtraction to highlight foreground objects, morphological operations
-    to refine the image, and edge detection to further define object boundaries.
-
-    Steps:
-        1. Apply Contrast Limited Adaptive Histogram Equalization (CLAHE) to boost the contrast of the image.
-        2. Perform background subtraction using a median blur to isolate foreground features.
-        3. Apply morphological closing to close small holes within the foreground objects.
-        4. Detect edges using the Canny algorithm, and dilate these edges to enhance their visibility.
-        5. Optionally adjust the edge thickness with additional morphological operations like dilation or erosion
-           depending on specific requirements (commented out in the code but can be adjusted as needed).
-
-    Note:
-        - This function is designed to work with grayscale images and expects a single-channel input.
-        - Adjustments to parameters like CLAHE limits, kernel sizes for morphological operations, and Canny thresholds
-          may be necessary depending on the specific characteristics of the input image.
-
-
-    Args:
-        frame (np.array): A single-channel (grayscale) image on which to perform binarization improvement.
-
-    Returns:
-        np.array: The processed image with enhanced binarization and clearer object definitions.
-
-    """
-
-    # Apply CLAHE (Contrast Limited Adaptive Histogram Equalization)
-    # boosts contrast
-    clahe = cv2.createCLAHE(clipLimit=2.0, tileGridSize=(12, 12))
-    equalized = clahe.apply(frame)
-    
-    # Perform Background Subtraction
-    # (Assuming a relatively uniform background)
-    background = cv2.medianBlur(equalized, 13)
-    subtracted = cv2.subtract(equalized, background)
-    
-    # Use morphological closing to close small holes inside the foreground
-    kernel = np.ones((3, 3), np.uint8)
-    closing = cv2.morphologyEx(subtracted, cv2.MORPH_CLOSE, kernel, iterations=2)
-    
-    # Use Canny edge detector to find edges and use it as a mask
-    edges = cv2.Canny(closing, 30, 140)
-    edges_dilated = cv2.dilate(edges, kernel, iterations=1)
-    result = cv2.bitwise_or(closing, edges_dilated)
-
-    # if edges too fine after result
-    #result = cv2.dilate(result, kernel, iterations=1)
-    # if edges too thick after result
-    kernel = np.ones((3, 3), np.uint8)
-    result = cv2.erode(result, kernel, iterations=1)
-
-    return result
-
-def improve_smoothing(frame, strength=1):
-    """
-    Enhances the input frame by applying Non-Local Means (NLM) denoising followed by a high-pass filter.
-    
-    NLM averages pixel intensity s.t. similar patches of the image (even far apart) contribute more to the average
-    
-
-    Args:
-    frame (numpy.ndarray): The input image in grayscale.
-
-    Returns:
-    numpy.ndarray: The processed image with improved smoothing and enhanced details.
-    """
-    noise_level = np.std(frame)
-    denoised = cv2.fastNlMeansDenoising(frame, None, h=noise_level*strength, templateWindowSize=7, searchWindowSize=25)
-    
-    # highlights cental pixel and reduces neighboring pixels
-    # passes high frequencies and attenuates low frequencies
-    # this kernel represents a discrete ver of the laplacian operator, approximating 2nd order derivative of image
-    laplacian_kernel = np.array([[-1, -1, -1],
-                             [-1,  8, -1],
-                             [-1, -1, -1]])
-
-    # Apply the high-pass filter using convolution
-    high_pass = cv2.filter2D(denoised, -1, laplacian_kernel)
-    return high_pass
-
-def adjust_gamma(frame, gamma=50.0):
-    # Apply gamma correction
-    gamma=1-gamma/100
-    gamma_corrected = np.array(255 * (frame / 255) ** gamma, dtype='uint8')
-    return gamma_corrected
-
-def add_text(image, text, position=(10, 30), font=cv2.FONT_HERSHEY_SIMPLEX, font_scale=1, color=(255, 255, 255), thickness=2):
-    return cv2.putText(image, text, position, font, font_scale, color, thickness, cv2.LINE_AA)
-
-def test(fp):
-    cap = cv2.VideoCapture(fp)
-    frame_num = 0
-    frame_end = int(cap.get(cv2.CAP_PROP_FRAME_COUNT)) - 1
-
-    cv2.namedWindow('Tracking...')
-    cv2.moveWindow('Tracking...', 0, 0)
-
-    while frame_num < frame_end:
-        ret, frame = cap.read()
-        if not ret:
-            print("can't read frame")
-            break
-
-        scaled_frame, _ = tracking.scale_frame(cv2.cvtColor(frame, cv2.COLOR_BGR2GRAY), 0.7)
-        original = add_text(scaled_frame.copy(), 'original')
-        
-        #tv_denoise = add_text(total_variation_denoising_gpu(scaled_frame.copy()), 'tv')
-        '''nlm_denoise = add_text(non_local_means_denoising(scaled_frame.copy()), 'nlm')
-        hp_filter_subtract = add_text(hp_subtract(scaled_frame.copy()), 'hp_subtract')
-        hp_filter_kernel = add_text(hp_kernel(scaled_frame.copy()), 'hp_kernel')
-        nlm_hp_filter_subtract = add_text(nlm_hp_subtract(scaled_frame.copy()), 'nlm_hp_subtract')
-        nlm_hp_filter_kernel = add_text(nlm_hp_kernel(scaled_frame.copy()), 'nlm_hp_kernel')'''
-
-        smoothedifuckinhope = improve_smoothing(scaled_frame)
-        #smoothedifuckinhope = cv2.fastNlMeansDenoising(smoothedifuckinhope, None, h=np.std(frame)*0.5, templateWindowSize=7, searchWindowSize=25)
-
-        # look into other binarization methods as well
-        binarizedifuckinhope = cv2.adaptiveThreshold(smoothedifuckinhope, 255, cv2.ADAPTIVE_THRESH_GAUSSIAN_C, cv2.THRESH_BINARY_INV, 11, 2)
-        # {"Blur/Sharpness": -73.21428571428572, "Contrast": 60.223214285714285, "Brightness": 65.78571428571428, "Smoothness": 58.455357142857146, "Binarize": True}
-        # {"Blur/Sharpness": -18.604651162790702, "Contrast": 100.0, "Brightness": -7.302325581395351, "Smoothness": 100.0, "Binarize": True}
-        # {"Blur/Sharpness": -18.604651162790702, "Contrast": 44.74418604651163, "Brightness": -7.302325581395351, "Smoothness": 100.0, "Binarize": true}
-        # {"Blur/Sharpness": -60.46511627906977, "Contrast": 68.9186046511628, "Brightness": -6.976744186046517, "Smoothness": 96.54651162790698, "Binarize": true}
-        # {"Blur/Sharpness": -46.162790697674424, "Contrast": 43.68604651162791, "Brightness": -46.51162790697675, "Smoothness": 38.2906976744186, "Binarize": true}
-        salt_pep_frame = tracking.preprocess_frame( scaled_frame, {"Blur/Sharpness": -46.162790697674424, "Contrast": 43.68604651162791, "Brightness": -46.51162790697675, "Smoothness": 38.2906976744186, "Binarize": True}, True)
-
-        #frame_hstack_top = np.hstack((original, smoothedifuckinhope, binarizedifuckinhope))
-        #frame_hstack_bottom = np.hstack((hp_filter_kernel, nlm_hp_filter_subtract, nlm_hp_filter_kernel))
-        #frame_stack = np.vstack((frame_hstack_top, frame_hstack_bottom))
-        frame_hstack = np.hstack((original, salt_pep_frame))
-
-
-        cv2.imshow("Tracking...",frame_hstack)  # show updated frame tracking
-
-        if cv2.waitKey(1) == 27:
-            break
-
-        time.sleep(0.25)
-        frame_num += 1
-
-    cap.release()
-    cv2.destroyAllWindows()
-
-if __name__ == '__main__':
-<<<<<<< HEAD
-    #video_path = r"C:\Users\ipsou\ProgrammingStuff\Github\Marker-Tracker\viscoelastic_video\20240308_20240307_A549 _stiff VE sub._col-I_AS_current_01.vsi - 001 PH-Cell 1.avi"
-    video_path = r"C:\Users\Brandon\Documents\00 School Files 00\University\M3b Software\temp_videos\20240308_20240307_A549 _stiff VE sub._col-I_AS_current_04.vsi - 004 PH-Cell 3.avi"
-=======
-    video_path = r"C:\Users\ipsou\ProgrammingStuff\Github\Marker-Tracker\viscoelastic_video\20240308_20240307_A549 _stiff VE sub._col-I_AS_current_01.vsi - 001 PH-Cell 1.avi"
-    # video_path = r"C:\Users\ipsou\ProgrammingStuff\Github\Marker-Tracker\viscoelastic_video\20240308_20240307_A549 _stiff VE sub._col-I_AS_current_02.vsi - 002 PH-Cell 2.avi"
-    #video_path = r"C:\Users\ipsou\ProgrammingStuff\Github\Marker-Tracker\data\20240208_2024_07_02_A549.p23_PAHstiff_no beads_migration_exp.3_current_03.vsi - 003 PH.avi"
->>>>>>> 6b351327
+import cv2
+import tracking
+import numpy as np
+import time
+
+
+
+
+def nlm_hp_kernel(frame):
+    denoised = cv2.fastNlMeansDenoising(frame, None, h=np.std(frame)*1.2, templateWindowSize=5, searchWindowSize=17)
+    
+    high_pass_kernel = np.array([[-1, -1, -1],
+                             [-1,  8, -1],
+                             [-1, -1, -1]])
+
+    # Apply the high-pass filter using convolution
+    high_pass = cv2.filter2D(denoised, -1, high_pass_kernel)
+    return high_pass
+
+def nlm_hp_subtract(frame):
+    denoised = cv2.fastNlMeansDenoising(frame, None, h=np.std(frame)*5, templateWindowSize=7, searchWindowSize=21)
+
+    # Subtract the blurred image from the original image to get the high-pass filtered image
+    high_pass = cv2.subtract(frame, denoised)
+
+    return high_pass
+
+def hp_kernel(frame):
+    # Create a high-pass filter
+    high_pass_kernel = np.array([[-1, -1, -1],
+                             [-1,  8, -1],
+                             [-1, -1, -1]])
+
+    # Apply the high-pass filter using convolution
+    high_pass = cv2.filter2D(frame, -1, high_pass_kernel)
+    return high_pass
+
+def hp_subtract(frame):
+    # Apply a Gaussian blur to create a low-pass filtered image
+    blurred_image = cv2.GaussianBlur(frame, (21, 21), 0)
+
+    # Subtract the blurred image from the original image to get the high-pass filtered image
+    high_pass = cv2.subtract(frame, blurred_image)
+
+    return high_pass
+
+
+def improve_binarization(frame):    
+    """
+    Enhances the binarization of a grayscale image using various image processing techniques. This function applies
+    CLAHE for contrast enhancement, background subtraction to highlight foreground objects, morphological operations
+    to refine the image, and edge detection to further define object boundaries.
+
+    Steps:
+        1. Apply Contrast Limited Adaptive Histogram Equalization (CLAHE) to boost the contrast of the image.
+        2. Perform background subtraction using a median blur to isolate foreground features.
+        3. Apply morphological closing to close small holes within the foreground objects.
+        4. Detect edges using the Canny algorithm, and dilate these edges to enhance their visibility.
+        5. Optionally adjust the edge thickness with additional morphological operations like dilation or erosion
+           depending on specific requirements (commented out in the code but can be adjusted as needed).
+
+    Note:
+        - This function is designed to work with grayscale images and expects a single-channel input.
+        - Adjustments to parameters like CLAHE limits, kernel sizes for morphological operations, and Canny thresholds
+          may be necessary depending on the specific characteristics of the input image.
+
+
+    Args:
+        frame (np.array): A single-channel (grayscale) image on which to perform binarization improvement.
+
+    Returns:
+        np.array: The processed image with enhanced binarization and clearer object definitions.
+
+    """
+
+    # Apply CLAHE (Contrast Limited Adaptive Histogram Equalization)
+    # boosts contrast
+    clahe = cv2.createCLAHE(clipLimit=2.0, tileGridSize=(12, 12))
+    equalized = clahe.apply(frame)
+    
+    # Perform Background Subtraction
+    # (Assuming a relatively uniform background)
+    background = cv2.medianBlur(equalized, 13)
+    subtracted = cv2.subtract(equalized, background)
+    
+    # Use morphological closing to close small holes inside the foreground
+    kernel = np.ones((3, 3), np.uint8)
+    closing = cv2.morphologyEx(subtracted, cv2.MORPH_CLOSE, kernel, iterations=2)
+    
+    # Use Canny edge detector to find edges and use it as a mask
+    edges = cv2.Canny(closing, 30, 140)
+    edges_dilated = cv2.dilate(edges, kernel, iterations=1)
+    result = cv2.bitwise_or(closing, edges_dilated)
+
+    # if edges too fine after result
+    #result = cv2.dilate(result, kernel, iterations=1)
+    # if edges too thick after result
+    kernel = np.ones((3, 3), np.uint8)
+    result = cv2.erode(result, kernel, iterations=1)
+
+    return result
+
+def improve_smoothing(frame, strength=1):
+    """
+    Enhances the input frame by applying Non-Local Means (NLM) denoising followed by a high-pass filter.
+    
+    NLM averages pixel intensity s.t. similar patches of the image (even far apart) contribute more to the average
+    
+
+    Args:
+    frame (numpy.ndarray): The input image in grayscale.
+
+    Returns:
+    numpy.ndarray: The processed image with improved smoothing and enhanced details.
+    """
+    noise_level = np.std(frame)
+    denoised = cv2.fastNlMeansDenoising(frame, None, h=noise_level*strength, templateWindowSize=7, searchWindowSize=25)
+    
+    # highlights cental pixel and reduces neighboring pixels
+    # passes high frequencies and attenuates low frequencies
+    # this kernel represents a discrete ver of the laplacian operator, approximating 2nd order derivative of image
+    laplacian_kernel = np.array([[-1, -1, -1],
+                             [-1,  8, -1],
+                             [-1, -1, -1]])
+
+    # Apply the high-pass filter using convolution
+    high_pass = cv2.filter2D(denoised, -1, laplacian_kernel)
+    return high_pass
+
+def adjust_gamma(frame, gamma=50.0):
+    # Apply gamma correction
+    gamma=1-gamma/100
+    gamma_corrected = np.array(255 * (frame / 255) ** gamma, dtype='uint8')
+    return gamma_corrected
+
+def add_text(image, text, position=(10, 30), font=cv2.FONT_HERSHEY_SIMPLEX, font_scale=1, color=(255, 255, 255), thickness=2):
+    return cv2.putText(image, text, position, font, font_scale, color, thickness, cv2.LINE_AA)
+
+def test(fp):
+    cap = cv2.VideoCapture(fp)
+    frame_num = 0
+    frame_end = int(cap.get(cv2.CAP_PROP_FRAME_COUNT)) - 1
+
+    cv2.namedWindow('Tracking...')
+    cv2.moveWindow('Tracking...', 0, 0)
+
+    while frame_num < frame_end:
+        ret, frame = cap.read()
+        if not ret:
+            print("can't read frame")
+            break
+
+        scaled_frame, _ = tracking.scale_frame(cv2.cvtColor(frame, cv2.COLOR_BGR2GRAY), 0.7)
+        original = add_text(scaled_frame.copy(), 'original')
+        
+        #tv_denoise = add_text(total_variation_denoising_gpu(scaled_frame.copy()), 'tv')
+        '''nlm_denoise = add_text(non_local_means_denoising(scaled_frame.copy()), 'nlm')
+        hp_filter_subtract = add_text(hp_subtract(scaled_frame.copy()), 'hp_subtract')
+        hp_filter_kernel = add_text(hp_kernel(scaled_frame.copy()), 'hp_kernel')
+        nlm_hp_filter_subtract = add_text(nlm_hp_subtract(scaled_frame.copy()), 'nlm_hp_subtract')
+        nlm_hp_filter_kernel = add_text(nlm_hp_kernel(scaled_frame.copy()), 'nlm_hp_kernel')'''
+
+        smoothedifuckinhope = improve_smoothing(scaled_frame)
+        #smoothedifuckinhope = cv2.fastNlMeansDenoising(smoothedifuckinhope, None, h=np.std(frame)*0.5, templateWindowSize=7, searchWindowSize=25)
+
+        # look into other binarization methods as well
+        binarizedifuckinhope = cv2.adaptiveThreshold(smoothedifuckinhope, 255, cv2.ADAPTIVE_THRESH_GAUSSIAN_C, cv2.THRESH_BINARY_INV, 11, 2)
+        # {"Blur/Sharpness": -73.21428571428572, "Contrast": 60.223214285714285, "Brightness": 65.78571428571428, "Smoothness": 58.455357142857146, "Binarize": True}
+        # {"Blur/Sharpness": -18.604651162790702, "Contrast": 100.0, "Brightness": -7.302325581395351, "Smoothness": 100.0, "Binarize": True}
+        # {"Blur/Sharpness": -18.604651162790702, "Contrast": 44.74418604651163, "Brightness": -7.302325581395351, "Smoothness": 100.0, "Binarize": true}
+        # {"Blur/Sharpness": -60.46511627906977, "Contrast": 68.9186046511628, "Brightness": -6.976744186046517, "Smoothness": 96.54651162790698, "Binarize": true}
+        # {"Blur/Sharpness": -46.162790697674424, "Contrast": 43.68604651162791, "Brightness": -46.51162790697675, "Smoothness": 38.2906976744186, "Binarize": true}
+        salt_pep_frame = tracking.preprocess_frame( scaled_frame, {"Blur/Sharpness": -46.162790697674424, "Contrast": 43.68604651162791, "Brightness": -46.51162790697675, "Smoothness": 38.2906976744186, "Binarize": True}, True)
+
+        #frame_hstack_top = np.hstack((original, smoothedifuckinhope, binarizedifuckinhope))
+        #frame_hstack_bottom = np.hstack((hp_filter_kernel, nlm_hp_filter_subtract, nlm_hp_filter_kernel))
+        #frame_stack = np.vstack((frame_hstack_top, frame_hstack_bottom))
+        frame_hstack = np.hstack((original, salt_pep_frame))
+
+
+        cv2.imshow("Tracking...",frame_hstack)  # show updated frame tracking
+
+        if cv2.waitKey(1) == 27:
+            break
+
+        time.sleep(0.25)
+        frame_num += 1
+
+    cap.release()
+    cv2.destroyAllWindows()
+
+if __name__ == '__main__':
+    video_path = r"C:\Users\ipsou\ProgrammingStuff\Github\Marker-Tracker\viscoelastic_video\20240308_20240307_A549 _stiff VE sub._col-I_AS_current_01.vsi - 001 PH-Cell 1.avi"
+    # video_path = r"C:\Users\ipsou\ProgrammingStuff\Github\Marker-Tracker\viscoelastic_video\20240308_20240307_A549 _stiff VE sub._col-I_AS_current_02.vsi - 002 PH-Cell 2.avi"
+    #video_path = r"C:\Users\ipsou\ProgrammingStuff\Github\Marker-Tracker\data\20240208_2024_07_02_A549.p23_PAHstiff_no beads_migration_exp.3_current_03.vsi - 003 PH.avi"
     test(video_path)