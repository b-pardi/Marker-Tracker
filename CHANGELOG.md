## ISSUES

## TODO

FIX

- more mac compatible?
- scale frames more and in frame selector
- shrink ui
  - buttons width
  - open smaller height
- kcf markers not tracking well when moving really slow
  - try kalman filter
  - try optical flow
    - klt algorithm

ISAAC

- FramePreprocessor: Add internal live preview of frame changes

Housekeeping

- move multithreaded functions to new file and deprecate

Hydrogel

-

Multi purpose

- option to sharpen (kernel) and boost contrast (clahe)
  - aggression levels

Cell Mechanics

- see about surface tracking on the stained videos (awaiting videos)
  - (siammask/deepsort)

# Changelog

6/3
- fully implemented necking point step approximation method
    - this version is similar to minimum distance method
    - finds the average top and bottom y edge values within each chunk (chunk size spec'd by number of steps // pixel consideration range)
    - finds the average values to make a step
    - finds the min distance between these 'steps' so to speak

5/29

- tested preprocessing techniques for new contour tracked stained cell videos (see test_videos.py)
  - median blurring
  - gaussian blurring
  - high pass filter (subtract method)
  - high pass filter (kernel method)
  - total variation denoising
  - non local means denoising
  - nlm with hp filter subtraction
  - nlm with hp filter kernel\*
- added improve_smoothing to tracking, using the chosen (\*) preprocessing technique above
  - non local means denoising with a high pass filter
- added to surface area tracking user params the option to filter a noisy background (uses preexisting improve_binarization function) or the new improve_smoothing function
<<<<<<< HEAD
- revamped ui for necking point methods
    - now there is only one button for necking point
    - when necking point selected it blits the one universal option and radios to select from the 3 available necking methods
    - original min distance option, midpoint, and the new in progress step approximation method
    - each of these radios blit their respective parameters to tune
- removed multithread from ui, soon to be deprecated
=======

5/29 - ISAAC

- Incorporated frame preprocessor to track_area and associated marker select
- Changed brightness to also allow for darkening

5/28 - ISAAC

- In main: Frame preprocessor
  - added internal-frame preview and basic preprocessing slider options
- In tracker: added the preprocessing functions
  - enhance contrast
  - sharpen/sharpen
  - brighten (gamma)
>>>>>>> 502db0ad

5/23

- mac friendly stuff
  - fixed scrollbar not working on mac
  - scaled frame to even smaller for frame selection to it's all visible
  - put all stylings into a function, and OS specific styles are dictated
- added styles to things that were originally default (labels, checkboxes)
- added buttons for klt optical flow
- began implementation of optical flow
  - new function called in main (single thread only rn)
  - currently ignoring user inputted markers
    - need to do something about that probably
- boiler plate code for isaac to do frame preprocessing tool

5/22

- increased speed of single thread for tracking all frames
- added FAQ to the readme
- added various WIP frame enhancement functions that will be fully flushed out at a later date
  - sharpness
  - cotnrast (kernel)
  - gamma

5/21

- removed old err msg that prevented poissons ratio calculations being different sizes across different dataset
- fixed bug in dataselector where selecting range with 2 different size datasets broke it

5/15

- changed locator distance analysis from incremental distance to total distance at each time point
- fixed bug where data selector could not handle if 2 selected datasets were different lenghts (broke in the averaging section) due to np deprecating arr.flatten() 's ability to squeeze ndarrays with diff lens
  - used np.concatenate instead of arr.flatten()
- fixed multithreading bug with frame_tracker_midpt_finder_thread()
  - removed passing of scale frame in one area but didn't remove it function defn
- fixed bug in marker deltas where one particular video recorded multiple time values and broke marker deltas
  - changed how time values are attained, using time col of one of the marker dataframes instead of .unique() of current dataframe
- fixed bug with multithreading where changing frame record_interval meant if left the tracking loop early
  - literally just left out cap.set
  - putting it in slowed it down like crazy WHY GOD WHY
  - at least made it faster for tracking all frames

5/9

- adapted outlier removal tool to work with new refactor
  - since args are not all the same vars for all functions now, new dictionary self.function_args_map made and called right before function call to pass in \*\*args to analysis function appropriately
  - added centroid or marker options to outlier removal
    - this dictates the df input file for marker movement functions
    - added error checking to ensure centroid not selected if using poissons ratio analysis
    - added error checking to ensure centroid IS selected for surface area
- adapted data selector to new refactor
- fixed bug where data selector was not finding mean and std dev of labels individually
- fixed how data selector was calculating global mean and std dev
- fixed bug where plot args would only look for poissons ratio enum not also poissons ratio CSV
- data selector refactored
  - mainly just adapted interest column grabber and added updated output file names

5/8

- commented out rms displacement from marker distance awaiting meeting to decide future of rms functionality
- replaced it for now with regular displacement and distance
- fixed bug where contours were not being drawn on frame in multithreaded version

- beginning major refactor to put distance, displacement, velocity, and surface area into the same analysis function, and accounting for centroid vs marker locations

- in marker movement refactor branch:
  - added button for displacement, separating displacement and distance
  - removed rms distance and rms displacement opting for the regular distance and displacement
  - changed all cell related analysis buttons (displacement, distance, velocity, and area) to call a TrackingUI class function 'call_analysis'
  - this function calls marker movement analysis with the appropriate args depending on the enum given in the button function call
  - adjusted enums to not include the word marker and also split displacement into displacement and distance
  - added enum for locator type, so user can use the centroid as the marker from surface area tracking
  - error check to make sure user has centroid selected when using surface area cuz marker tracking will not give area or centroid
  - added kwargs to marker movement analysis in prep for receiving the args like df and chosen video data from tool function calls
  - determined df input path and x,y location column names based on locator type choice (marker or centroid)
  - data multiplicity determines for range, instead of handling different data multiplicities differently in the for loop, this waaaaayy cleaner
  - grab time, x, and y values all the same way across analysis types, each analysis type just has a few unique lines for the specific operations it needs.
  - depecreated velocity, displacement, and area functions opting for this new refactor
  - tl:dr combined 3 functions into 1 and it's way cleaner than any of the old ones were
- switched get_plot_args to use kwargs
- plot titles now include marker or centroid (if relevant)
- poissons ratio function calls now also handled from main ui class call_analysis function

5/7

- added formulas of how data is analyzed to readme
- fixed multithread bug where if queue item is none it breaks in some threads because some threads tried to unpack iterable of queue item before checking if it's none
- added centroid tracking ability to surface area tracker
  - draws red dot on screen where centroid is determined to be
  - made this modification to single and multithread versions
  - output file mostly unchanged, just changed column titles for x and y cell locations to centroid locations instead
- surface area multithread now shows the scaled original frames instead of processed ones
  - slightly less efficient, but more important to be able to see tracked things being drawn
- both box plot functions have changed formatting to a white face color and black median line
- fixed bug in time ranges box plot where mean points were not showing

5/5

- fixed bug where surface area wasn't checking for previously used data labels correctly
- box plotter conditions ability now working
- implemented box plotter time ranges
- full explanation of box plotter:
  - new class/window for boxplot
  - akin to other tools, prompt for analysis (3 cell ones only) and datalabels
  - prompt for grouping boxes by conditions or by time ranges
    - by conditions,
      - move from main ui to new window
      - prompt for user to enter a condition name, then select all labels that belong in that condition, then a button to add the label/condition combo to a list displayed in the ui, condition dict where key is condition and value is list of applicable data labels
      - modify to generalize the current cell velocity boxplot function
      - average velocity of each label across whole video becomes a point in the box, each condition becomes a box
    - by time points,
      - prompt user to select all data labels they want analyzed
      - two labelled entries for a t0 and tf of time range, with a button to pop up a new pair of labelled entries for user to keep iteratively entering time ranges they want analyzed
      - each time range becomes a box, the average value of the maker thing in that time range becomes a point
        - each cell will have n_ranges points in the whole graph, one average value in each box
  - in short, tool lets you box plot where boxes/group/averages can be determined by a condition where user groups data labels together, or time ranges where user specifies all labels to consider for a given time range
- data selector now finds average and std dev range selections
  - saves output to 'output/data_selector/'
  - records avg and stddev of each label as well as the global avg and std dev (across all labels)
- added buttons to boxplotter tool to remove an entered condition or time range
- added crop/compression tool
  - once video selected, user may click on button to open this tool
  - in new window button to crop video appears
    - opens first frame of video and user can select a roi (region of interest)
    - hitting enter confirms this selection and ESC cancels
    - original and new dimensions displayed below button
  - checkbox to compress video
    - if checked user may adjust quality and scale factors for reducing video bitrate and resolution
    - if a video is already compressed well it may increase size because why not
    - added openh264 binaries to folder to use h264 compression as it is best available open source compression algo
  - click save video will save a copy of the selected video with the selected cropping/compression
    - prepends 'CROP-COMP' to beginning of original video name and changes extension to mkv
  - when saved it'll update the main ui video path label to the new file and update TrackingUI.video_path to the new one as well
  - progress bar for video saving also available

5/3

- fixed bug when trackers fail to update software crashes due to integration of multithreading and tkinter pop up messages
  - made a queue for messages that is then read after threads are exited and rejoined
  - queue displayed after
- added option to do multithreading in ui
  - this means if multithread breaks for whatever reason single thread option still available
- necking point multithread option available
  - added thread for edge detection and saving necking point data
- necking point midpt version multithread option available
  - THREE THREADS HELL YEA
  - initial frame grabbing thread
  - marker update thread modified version of marker tracker thread specifically for finding midpoint and feeding another queue for third thread
    - feeds the next queue with a tuple with frame num, scaled frame, scale factor, and the located midpoint between the 2 markers
  - frame midpt edge detection thread grabs from above queue and performs rest of necking midpoint's functionality
    - detects edges and finds length of edge at midpoint and records data to dictionary
- added cProfile stats to all tracking functions
- surface area tracking multithread support
  - HUH 4 THREADS NOW???
  - same frame grabbing thread as others
  - reused necking_midpt finder tracker updater threader
    - modified to return whole bbox along with the midpt
    - made midpt a useless return arg ( \_ ) in this context, and made the bbox return useless in the necking midpt thread
  - frame_preprocessing thread does all the median blurring, and improved binarization methods, adding to the next queue the same things it pulled from the queue from necking_midpt tracker thread but giving it processed frame instead of original scaled frame
  - contours thread finds the contours and chooses the appropriate (nearest) one, then saves the data and does all the screen display things

5/1-5/2

- added cProfile tools to print runtime info to terminal
- marker tracking multithreading
  - track markers function still initializes trackers, but splits frame fetching and frame processing into 2 separate functions that then become threads
  - capture thread takes relevant frame information as well as initialized frame queue object
    - frame queue has max size of 10 to prevent memory leaks
  - processing thread reads frame queue, updates trackers, and records data
  - both frames check for ESC key to set the stop event, but only frame capture thread stops when stop event triggered
    - if frame processing also stopped with frames still in queue (if frame capture grabs frames faster than frame process can handle) then threads cannot rejoin
    - so when stop event happens, frames stop being grabbed, but queue will still be emptied by frame processing before termination

4/30

- fixed small box plotter bug so go button is always at bottom
- added a bit further instruction to labels in box plotter ui
- adjusted df output of marker velocity to include a time col for each dataset
- marker displacement now has output of data analyzed
- function to find the appropriate y column for boxplots given df passed in
  - so one function can handle condition boxplots for each analysis type
- adjusted how each analysis function gets plot args
  - function to hold the various plot args definitions
  - enum for analysis type to determine which one
- boxplotter kinda working, will fix next day and describe more

4/29

- refactored tracking loops to call record data function when saving dicts to csv
  - changed column renaming for appending to prettier way that functionalizes better
- implemented necking_point version 2 (midpoint method)
  - this does not replace the old method, rather serves as an alternate option
  - ui button for this method right next to original necking point button
  - prompts the same binarization threshold entry as necking point v1, and the marker bbox entry akin to marker tracking
  - function for tracking is amalgamation of marker tracking and necking point
    - inits trackers, enters tracking loop
    - processes frame and detects edges
    - updates trackers and finds midpoint between marker centers
    - records same data as neckingpoint v1, only difference is necking distance is now the distance at the midpoint between the markers, instead of the min distance within range of considered horizontal values
- if data label entry empty, set default value to data{n_prev_tracked_entries}
- built Boxplotter UI subwindow for specifying boxplot information
  - prompt for analysis option and datalabels
  - prompt for grouping boxes by conditions or by time ranges
  - by conditions,
    - prompt for user to enter a condition name, then select all labels that belong in that condition
    - button to add the label/condition combo to a list displayed in the ui, condition dict where key is condition and value is list of applicable data labels
  - by time points,
    - prompt user to select all data labels they want analyzed
    - two labelled entries for a t0 and tf of time range, with a button to pop up a new pair of labelled entries for user to keep iteratively entering time ranges they want analyzed
- go button to call boxplot function for either time ranges or conditions depending on which radio button selected
  - actual plotting functions not yet implemented

4/25

- added poissons ratio to outliar removal tool
  - reads from poissons ratio csv file, meaning calculation of poissons must be run first
  - this is because removing index of selected point in poissons does not directly correlate to its predecessor values due to the various calculations done
- added rms displacement to outlier removal
- added poissons ratio to dataselector
- added rms displacement to data selector
- fixed bug in marker velocity and distance where if points removed in one data label they would not plot points from other data labels at those same time stamps
- fixed bug where removing outliers in one data label removed them in others as well
- fixed bug where subsequent datalabels referenced the first data labels time column
- jfc I need to clean up these two functions but for now they work as expected and can plot/remove/analyze different length tracked datasets

4/24

- fixed outlier removal tool opting to remove points finding the indices at the time point selected
  - easy remedy to account for marker deltas having multiple marker entries per time point entry
  - fixed tool removing points across all data labels even when only one selected
- added new button for poissons ratio to plot from csv, and changed old one state that it's a calculation
  - figures saved from either will reflect this
- added data labels to poissons ratio output csv
- formatted poissons output time column to match output of other csv's
- plotting from csv works

4/23

- completed revamp of outlier removal tool
  - similar to data selector, drop down selector allows for choice of analysis
  - this choice populated the appropriate dataframe with the available datalabels in the datafile used by the corresponding analysis tool
  - once selected analysis type and datalabel user can generate plot and view points to click on and remove
    - only one datalabel can be viewed at a time
  - buttons to confirm removals and update csv or undo selections

4/22

- proper formatting for data selector tool
- set fig size of data selector to dynamically adjust its size based on a percentage of monitor's resolution and dpi
- dataselector changed second combobox to listbox to select multiple datasets
- dataselector can now plot either single or multiple datasets

4/18

- after all these fixes from 4/16 and the ones below, the end result is datasets with different times can be plotted together, no more needing all tracked videos to be the same length. Consequently poissons ratio plotting can now handle multiple datsets
- the following are fixes that were broken by the append data refactor on 4/16

  - fixed cell velocity outlier removal
  - surface area plotting
  - surface area outlier removal
  - necking point adds frame start to saved data so if start frame is not frame 0 the first time point will reflect that
  - ^^^ damn that was a dumb idea forget that, time always starts at 0 regardless of start frame
    - made plots weird
  - outlier removal for marker deltas
  - outlier removal for necking point

- now actually adding new features instead of just fixing things that one feature broke
- small button move to tracking operation options are now all on same line
- added ui button for data selector selector
- beginning implementation of data selector
  - DataSelector class opens child window
  - first selector box chooses from available options to analyze
  - 2nd selector box gets populated with available data labels once first box selected
    - else empty
  - go button takes those options and sends to appropriate analysis function

4/16

- closed figures after saving to save memory
- for marker elongation legend changed 'Horizontal Differences' to ' Horizontal Distances'
- adjusted y axis labels for:
  - marker deltas horizontal and euclidean differences
  - horizontal location of necking point
  - Diameter of necking point
  - poissons ratio rate
  - longitudinal strain rate
  - radial strain rate
- major refactor adding time and frames recorded when appending in tracking
  - previously when appending multiple videos it was sufficient to just append the tracking data and keeping time and frames from the original since they should be the same across each recording
  - in preparation for making poissons ratio work with multiple recordings, this needs to be changed since videos won't always be the same length
  - so now when appending datasets, the system implemented previously incrementing a number to recorded data column headers and prepending it to the header now also applies for columns Time and Frame
  - this leads to the next several refactors
- Refactored the following due to this appending data change:
  - updated previously appended removal tool
  - updated plot scatter data tool to take in multiple separate x datasets
  - marker deltas analysis
  - necking point analysis
  - poissons ratio plotting and csv output saving
  - marker velocity (just passed times instead of times[0] in plotting)
- the following now accepts multiple tracked videos:
  - marker deltas
  - necking point
  - poissons ratio
- added legends to poissons ratio plots since it can handle multiple videos tracked now
- fixed velocity boxplot setting tick positions dynamically (would fail if not exactly 2 boxes)

4/14

- revived fourier transform plotting for marker velocity
- added ability to track every 'x' frames (frame_record_interval)
  - defaults to 1 (track every frame)
- updated readme
- extensive documentation overhaul (thank you gpt)

4/12

- plotting bug fix where new legend method didn't account for if plot has no legend

4/9

- added error msg for if a tracker selection was not made
- added ability to skip 100 frames in the selector by holding ctrl and shift
- changed cell velocity y axis label
- fixed bug where scale_frame() wasn't actually scaling by a factor of the monitor resolution, just scaling down to fit in the monitor window
  - now it scales it down to scale_factor (defaults 0.9) \* min of monitor height or width
- frame selector now scales frame for viewing
- adjusted plot scatter function:
  - if more than 3 datasets, now puts legend outside of plot, while maintaining axis size
  - function now saves figs if it is passed in a figure name, rather than saving the fig in the function that calls it
  - dpi arg from plot_customizations.json now taken into account
- if more than 3 datasets in plotting, moves legend outside to the right side of plot
- scatterplot save fig now reads the figure fmt from plot_customs when saving
- added plot_customs and other formatting to boxplot function
- added error checking for box plots to ensure entered conditions was valid (found data for it)
- overlayed the average velocity points to their respective boxes in the boxplot
- added x jitter to points overlayed on boxplot so points don't overlap
- deprecated marker velocity fft until further notice
- updated readme

4/3

- forget vertical, become horizontal
  - ui the long way was not cutting it with more features being added, split top and bottom halfs onto a left and right side (data recording and data analysis)
- added to ui checkbox for doing a boxplot that reveals a labelled entry to enter the conditions that will be pulled from datalabels and grouped together for each box of the plot
- added err check for data labels to ensure there are no commas, as the string splitting of the conditions entry splits on commas
- fixed bug when checking if data label is already being used where sometimes random nans will appear in the list of labels, so now label is stripped of all non strings
- implemented cell velocity boxplot
  - each box will represent a condition
    - a condition is specified as a substring in all the datalabels corresponding to that condition
  - each point in the box is the average velocity of one tracked video of that box's condition

4/2

- various plot formatting

3/28

- removed bar plots for cell velocity
- added ui elements to set axis limits
  - when entering bounds, clicking 'Set limits' will save the values to the plot customs json
  - if empty this defaults to auto
- scatter plot function now reads 2 new variables, "y_lower_bound" and "y_upper_bound"
- these bounds set the axis limits of the plots
  - if it reads 'auto', sets plt.ylim as None for whichever bounds read 'auto'
- fixed data label issue where if no data label entered the plot legend would put 'nan'
  - changed how data label checks for nan using a pd.Series
  - if nan, sets data label to 'data {i}' where {i} is the index of the dataset being plotted
- refactored use of FileMode enum with tk int vars in a way that's more intuitive
- restructured handling of the following ui options, opting for enums instead of string comparisons:
  - time units
  - tracking operation
  - tracker (algorithm) choice
- began noise reduction function for reducing incredibly noisy videos for surface tracking

3/21

- added data labels to remaining analysis functions

3/18

- cleaned up outlier removal tool opting for grid instead of pack for ui elements
- added more enums to replace method of storing user opts
- fixed bug where time interval entries showed up below filemode radio btns when timelapse var checked
- added label and entry for user to indicate a custom data label for the output csv and figures
- added error checking to ensure that label hasn't been used previously in the output file
- replaced old data_label method with the custom one, defaulting to the old one if no label is entered for the following analysis functions:
  - rms_distance
  - marker_velocity

3/12

- bug fix with removal of last appended data button
- tried improve_binarization for necking point, it sucked

3/11

- added tk msg box to ask ok/cancel
- added ui buttons to select to undo previous append operation for each tracking operation
- implemented functionality of those buttons
  - finds n_entities and locates columns with that number (and a dash) and removes them
- added entry to outlier removal window to indicate which set to look for outliers in
- fixed marker velocity outlier removal
- fixed all poissons ratio analysis that broke during column renaming for appending data feature
- added error check for cell velocity outlier removal to check if user entered erroneous dataset choice
- added error checking for if tracker is lost indicating user to adjust params and retry
- marker velocity outlier removal now works with user inputted datasets beyond the first
- added marker spread to outlier removal tool

3/10

- reworked how data is recorded for all tracking operations s.t. initial columns have a 1 prepended to all column headers, instead of renaming column headers to 1 if appending
- surface area tracking now can plot the appended data
- added a checking function to determine if data has multiple appeneded videos tracked or 1 video with multiple trackers
  - cannot handle multiple appended videos with multiple trackers each
- marker distance reworked to handle either multiple trackers 1 video or multiple videos 1 tracker each
- marker velocity reworked same as marker distance
- all poissons ratio related analysis has error checks in place to ensure only 1 tracked video

3/8

- added ui widgets to indicate if overwriting or appending existing tracking data
- recorded data now also includes original video data originates from
- added ability to append data from separate tracking videos to existing data
  - this ability has been added to all 3 available tracking operations performing the same way
  - each column of new data gets prepended a number incr by 1 from number of previous tracked entities

3/7

- refined cell surface area tracking
  - improved binarization function
    - contrast limited adaptive histogram equalization
    - background subtraction
    - morphological closing
    - edge detection mask (1 iter edge dilation)
    - erosion
  - adaptive thresholding after binarization (helps somehow)
  - track specifically the largest contour that is within a threshold distance from the marker center
- record data for surface area
- plot surface area data over time
- added parameters to ui for tweaking surface area
  - bbox size (same as for regular marker tracking)
  - distance from marker threshold for how far to look from the marker for contours

3/4

- added a scrollbar to ui
- surface tracking progress

2/29

- plot difference between euclidean and horizontal distances over time
- plot derivative of poissons ratio over time
- plot derivative of longitudinal strain over time
- plot derivative of radial strain over time

2/28

- whole heap of plot formatting
- major adjustments to outlier removal
  - separate plots generated for marker deltas and marker tracking
  - marker tracking outliers use marker velocity calculations
  - fixed issue where when removing points from marker deltas, it would not remove where clicked
    - this was due to marker deltas points not directly corresponding to tracked marker points (intermediate calculations)
    - multiplying index by n_trackers fixes this
  - applied this fix to marker velocity so multiple markers can be plotted and have outliers removed
  - can now plot multiple markers tracked at once and removing one marker's outlier removes that same time point of the others as well, so no time points have na values
  - formatted plots using plot args from the analysis functions that generate them
- err catch for if len of tracker data is different

2/26

- plot_avgs_bar_data function complete
  - refactored for a simpler approach to variable number of trackers (ensure list is passed in regardless of if 1 or more trackers)
- refactored scatter plotting function to same
- refactored all functions that call these functions appropriately
- added saved dfs for intermediate calculations of cell velocity, cell rms displacement and poissons ratio
- adapted cell displacement to work for multiple trackers
- for cell velocity added ui input to specify number of ranges for bar graph
- account for timelapses (framerate does not directly correlate to time)
  - add to ui checkbox for if is timelapse
  - if yes, prompt for input of time units and frame interval
    - if no, stay default (s)
  - df time column will correspond to this user selection
  - time column in df reflects time units (f string in column header)
  - adjusted analysis functions to get time values from time column by looking for column headers that contain 'Time' instead of an exact match of 'Time(s)'
  - grab time units for plots from this column header
  - adjust all plot_args definitions so the x label contains these units
  - add err msg for if is timelapse box checked and no inputs entered

2/23

- adapted cell velocity to work with multiple trackers
- plot function can now take multiple indep and dep datasets (previously only multiple indep datasets)

2/20

- poissons ratio negative sign
- changed error message in poissons ration to a warning since outlier removal may have effect but still be same video on same time range
- added fft to marker velocity plotting
- implemented single marker total travel distance (RMS displacement)
- adjusted plot_data function to be able to plot 1 or more dependent sets passing in multiple sets as a list
- adjusted marker deltas plot to show horizontal distances and euclidean distances
- added input fields to specify units and conversion factor from pixels to those units
- updated all analysis functions to scale all pixel data by this factor
- updated all plotting to have y label include the user spec'd units converting to
- added confirmation labels on outlier removal too when changes save or undone

2/19

- added plot customizations option in the form of modifiable json file that analysis.py reads before plotting
- separated main ui code and all tracking routines to different files
- added ability to scroll through frames with an arrow key (shift arrow for skipping 10 frames) in frame selector
- added label to indicate this
- added buttons and structure for 3 cell mechanics visualizations
- implemented cell velocity visualizations
- added single marker tracking as an option for outlier removal

2/18

- added tiff to available files for reading
- added longitudinal strain plot for marker deltas
- added radial strain plot to necking point analysis
  - plots necking point length (diameter of gel at necking point) vs time
- added button for poissons ratio
- added error checking for poissons ratio calculations
  - checks if tracking operations previously ran on the same data in the same time range
- added analysis for poissons ratio
  - first runs marker deltas and necking point
  - error checks
  - calculate poissons ratio (radial strain / longitudinal strain)
  - plot
- added outlier removal class to remove outlier points manually via interactive plot
  - when button clicked user can select which output data they want to interact with
    - marker tracker does not work properly as it plots distances and removing points does not directly correlate to distances
  - when clicking points they are removed from plot and plot updates, as well as from data frame
  - also included buttons to save selections and undo them as well

2/16

- frame selector works
  - when clicking frame selector button in main ui, new window opens
  - displays first frame, 2 confirm btns and a slider
  - use the slider to find a frame
  - click confirm start/end selection
  - will save both selection in child class (frame selector window class)
  - main window checks if window was opened (self.child exists) and assigns the child class's frame selections to parent class frame start/end if selections were made
  - else they are just 0 and n_frames - 1
- updated marker tracker, marker selection, and necking point to accommodate frame selections
- formatted ttk buttons in frame select window
- added error catch for frame selections to ensure video has been selected first
- updated all first frame displays to move window to top left so it doesn't need to be moved since some is usually off screen
- frame selections now have a label to indicate selected frames in main ui
- indicators also in frame selections window
- went back to old file structure (scripts in root dir)
- fixed bug when moving window
- all video/img windows scale to 90% of monitor resolution, but when saving data original resolution values used

2/15

- updated file structure
- updated most tk objects to ttk objects (themed tkinter objs)
- added styles to ttk objects
- added frame selector class (and btn in parent window)
- frame selector allows user to select start and end frames of video (in progress)

2/13

- updated horizontal pixel removal parameters to remove left or right x% of edges from necking point consideration separately
- updated ui to have separate inputs
- added plotting functionality for necking point
  - plots x location of necking point vs time
- updated code documentation
- added failed exit status to marker selection if ESC key is pressed
- marker selection circles now have a radius corresponding to user spec'd bbox size
- when selecting markers, first frame resolution is now scaled to ensure full frame is in view and selection can be made anywhere
  - when tracking video plays and when marker locations saved, the original resolution is displayed and recorded, scaling is just for first frame selections and then scaled back to original resolution

2/12

- moved tkinter ui to an object oriented setup for easier expanding
- added various ui parameters for tweaking necking point process
  - added bbox size for marker tracker
  - added binarization pixel intensity threshold for necking pt
  - added percent crop of edges for necking point
- added functions for producing error/warning msgs
  - added error message for if binarize threshold too big/small
  - added error message for if unable to open video for necking and markers
  - added error message for if video was unable to open
- adjusted marker tracking bbox so that initial locations of tracker selections become the center of the tracker, not the top left corner
- added ability to exclude outer x% of horizontal pixels from consideration for necking point
- added ability to choose between 2 tracking methods
  - KCF: good for more stable markers
  - CSRT: good for tracking deformable objects
- removed sys.exit when escaping marker tracking, instead just close window but keep ui open
- added buttons to plot data from video tracking functions
- began plotting functionality for tracking 2 marker distances relative to eachother
- calculate euclidean distances of markers
- plot distances of markers against time (currently in seconds)
- added function to simplify plot formatting code
- added 'figures' folder for saving code
- added exit button that calls sys.exit since just closing window can cause it to freeze up

2/4

- added ui for selecting video and tracking operation

2/3

- ditched contour method, opting to just track edges as curve of contour was so miniscule
- added distance tracking between top and bottom edges
- find min distance location
- added blue vertical lines for tracking all distances visually, only shows every 50th pixel
- min distance is drawn in red
- multiple min locations generally near eachother, choose median of indices at which min occurs
- save frame, time, and x location and y distance where necking occurs each frame to 'Necking_Point_Output.csv'

1/30

- for necking point added frame binarization
- added contour tracking functionality
- contour gradient thresholds
- added area threshold

1/29

- fixed right click to deselect bug
  - right click removed markers from list but not from screen
- documentation
- obtained pixel locations of tracker center at each frame update
- saved these location to df->csv over each frame
  - output is 'Tracking_Output.csv'

1/26

- init commit
- read video file
- ability to select markers from first frame
- ability to deselect markers by right clicking
- initialize trackers from selection
- track markers throughout course of video
<|MERGE_RESOLUTION|>--- conflicted
+++ resolved
@@ -1,725 +1,721 @@
-## ISSUES
-
-## TODO
-
-FIX
-
-- more mac compatible?
-- scale frames more and in frame selector
-- shrink ui
-  - buttons width
-  - open smaller height
-- kcf markers not tracking well when moving really slow
-  - try kalman filter
-  - try optical flow
-    - klt algorithm
-
-ISAAC
-
-- FramePreprocessor: Add internal live preview of frame changes
-
-Housekeeping
-
-- move multithreaded functions to new file and deprecate
-
-Hydrogel
-
--
-
-Multi purpose
-
-- option to sharpen (kernel) and boost contrast (clahe)
-  - aggression levels
-
-Cell Mechanics
-
-- see about surface tracking on the stained videos (awaiting videos)
-  - (siammask/deepsort)
-
-# Changelog
-
-6/3
-- fully implemented necking point step approximation method
-    - this version is similar to minimum distance method
-    - finds the average top and bottom y edge values within each chunk (chunk size spec'd by number of steps // pixel consideration range)
-    - finds the average values to make a step
-    - finds the min distance between these 'steps' so to speak
-
-5/29
-
-- tested preprocessing techniques for new contour tracked stained cell videos (see test_videos.py)
-  - median blurring
-  - gaussian blurring
-  - high pass filter (subtract method)
-  - high pass filter (kernel method)
-  - total variation denoising
-  - non local means denoising
-  - nlm with hp filter subtraction
-  - nlm with hp filter kernel\*
-- added improve_smoothing to tracking, using the chosen (\*) preprocessing technique above
-  - non local means denoising with a high pass filter
-- added to surface area tracking user params the option to filter a noisy background (uses preexisting improve_binarization function) or the new improve_smoothing function
-<<<<<<< HEAD
-- revamped ui for necking point methods
-    - now there is only one button for necking point
-    - when necking point selected it blits the one universal option and radios to select from the 3 available necking methods
-    - original min distance option, midpoint, and the new in progress step approximation method
-    - each of these radios blit their respective parameters to tune
-- removed multithread from ui, soon to be deprecated
-=======
-
-5/29 - ISAAC
-
-- Incorporated frame preprocessor to track_area and associated marker select
-- Changed brightness to also allow for darkening
-
-5/28 - ISAAC
-
-- In main: Frame preprocessor
-  - added internal-frame preview and basic preprocessing slider options
-- In tracker: added the preprocessing functions
-  - enhance contrast
-  - sharpen/sharpen
-  - brighten (gamma)
->>>>>>> 502db0ad
-
-5/23
-
-- mac friendly stuff
-  - fixed scrollbar not working on mac
-  - scaled frame to even smaller for frame selection to it's all visible
-  - put all stylings into a function, and OS specific styles are dictated
-- added styles to things that were originally default (labels, checkboxes)
-- added buttons for klt optical flow
-- began implementation of optical flow
-  - new function called in main (single thread only rn)
-  - currently ignoring user inputted markers
-    - need to do something about that probably
-- boiler plate code for isaac to do frame preprocessing tool
-
-5/22
-
-- increased speed of single thread for tracking all frames
-- added FAQ to the readme
-- added various WIP frame enhancement functions that will be fully flushed out at a later date
-  - sharpness
-  - cotnrast (kernel)
-  - gamma
-
-5/21
-
-- removed old err msg that prevented poissons ratio calculations being different sizes across different dataset
-- fixed bug in dataselector where selecting range with 2 different size datasets broke it
-
-5/15
-
-- changed locator distance analysis from incremental distance to total distance at each time point
-- fixed bug where data selector could not handle if 2 selected datasets were different lenghts (broke in the averaging section) due to np deprecating arr.flatten() 's ability to squeeze ndarrays with diff lens
-  - used np.concatenate instead of arr.flatten()
-- fixed multithreading bug with frame_tracker_midpt_finder_thread()
-  - removed passing of scale frame in one area but didn't remove it function defn
-- fixed bug in marker deltas where one particular video recorded multiple time values and broke marker deltas
-  - changed how time values are attained, using time col of one of the marker dataframes instead of .unique() of current dataframe
-- fixed bug with multithreading where changing frame record_interval meant if left the tracking loop early
-  - literally just left out cap.set
-  - putting it in slowed it down like crazy WHY GOD WHY
-  - at least made it faster for tracking all frames
-
-5/9
-
-- adapted outlier removal tool to work with new refactor
-  - since args are not all the same vars for all functions now, new dictionary self.function_args_map made and called right before function call to pass in \*\*args to analysis function appropriately
-  - added centroid or marker options to outlier removal
-    - this dictates the df input file for marker movement functions
-    - added error checking to ensure centroid not selected if using poissons ratio analysis
-    - added error checking to ensure centroid IS selected for surface area
-- adapted data selector to new refactor
-- fixed bug where data selector was not finding mean and std dev of labels individually
-- fixed how data selector was calculating global mean and std dev
-- fixed bug where plot args would only look for poissons ratio enum not also poissons ratio CSV
-- data selector refactored
-  - mainly just adapted interest column grabber and added updated output file names
-
-5/8
-
-- commented out rms displacement from marker distance awaiting meeting to decide future of rms functionality
-- replaced it for now with regular displacement and distance
-- fixed bug where contours were not being drawn on frame in multithreaded version
-
-- beginning major refactor to put distance, displacement, velocity, and surface area into the same analysis function, and accounting for centroid vs marker locations
-
-- in marker movement refactor branch:
-  - added button for displacement, separating displacement and distance
-  - removed rms distance and rms displacement opting for the regular distance and displacement
-  - changed all cell related analysis buttons (displacement, distance, velocity, and area) to call a TrackingUI class function 'call_analysis'
-  - this function calls marker movement analysis with the appropriate args depending on the enum given in the button function call
-  - adjusted enums to not include the word marker and also split displacement into displacement and distance
-  - added enum for locator type, so user can use the centroid as the marker from surface area tracking
-  - error check to make sure user has centroid selected when using surface area cuz marker tracking will not give area or centroid
-  - added kwargs to marker movement analysis in prep for receiving the args like df and chosen video data from tool function calls
-  - determined df input path and x,y location column names based on locator type choice (marker or centroid)
-  - data multiplicity determines for range, instead of handling different data multiplicities differently in the for loop, this waaaaayy cleaner
-  - grab time, x, and y values all the same way across analysis types, each analysis type just has a few unique lines for the specific operations it needs.
-  - depecreated velocity, displacement, and area functions opting for this new refactor
-  - tl:dr combined 3 functions into 1 and it's way cleaner than any of the old ones were
-- switched get_plot_args to use kwargs
-- plot titles now include marker or centroid (if relevant)
-- poissons ratio function calls now also handled from main ui class call_analysis function
-
-5/7
-
-- added formulas of how data is analyzed to readme
-- fixed multithread bug where if queue item is none it breaks in some threads because some threads tried to unpack iterable of queue item before checking if it's none
-- added centroid tracking ability to surface area tracker
-  - draws red dot on screen where centroid is determined to be
-  - made this modification to single and multithread versions
-  - output file mostly unchanged, just changed column titles for x and y cell locations to centroid locations instead
-- surface area multithread now shows the scaled original frames instead of processed ones
-  - slightly less efficient, but more important to be able to see tracked things being drawn
-- both box plot functions have changed formatting to a white face color and black median line
-- fixed bug in time ranges box plot where mean points were not showing
-
-5/5
-
-- fixed bug where surface area wasn't checking for previously used data labels correctly
-- box plotter conditions ability now working
-- implemented box plotter time ranges
-- full explanation of box plotter:
-  - new class/window for boxplot
-  - akin to other tools, prompt for analysis (3 cell ones only) and datalabels
-  - prompt for grouping boxes by conditions or by time ranges
-    - by conditions,
-      - move from main ui to new window
-      - prompt for user to enter a condition name, then select all labels that belong in that condition, then a button to add the label/condition combo to a list displayed in the ui, condition dict where key is condition and value is list of applicable data labels
-      - modify to generalize the current cell velocity boxplot function
-      - average velocity of each label across whole video becomes a point in the box, each condition becomes a box
-    - by time points,
-      - prompt user to select all data labels they want analyzed
-      - two labelled entries for a t0 and tf of time range, with a button to pop up a new pair of labelled entries for user to keep iteratively entering time ranges they want analyzed
-      - each time range becomes a box, the average value of the maker thing in that time range becomes a point
-        - each cell will have n_ranges points in the whole graph, one average value in each box
-  - in short, tool lets you box plot where boxes/group/averages can be determined by a condition where user groups data labels together, or time ranges where user specifies all labels to consider for a given time range
-- data selector now finds average and std dev range selections
-  - saves output to 'output/data_selector/'
-  - records avg and stddev of each label as well as the global avg and std dev (across all labels)
-- added buttons to boxplotter tool to remove an entered condition or time range
-- added crop/compression tool
-  - once video selected, user may click on button to open this tool
-  - in new window button to crop video appears
-    - opens first frame of video and user can select a roi (region of interest)
-    - hitting enter confirms this selection and ESC cancels
-    - original and new dimensions displayed below button
-  - checkbox to compress video
-    - if checked user may adjust quality and scale factors for reducing video bitrate and resolution
-    - if a video is already compressed well it may increase size because why not
-    - added openh264 binaries to folder to use h264 compression as it is best available open source compression algo
-  - click save video will save a copy of the selected video with the selected cropping/compression
-    - prepends 'CROP-COMP' to beginning of original video name and changes extension to mkv
-  - when saved it'll update the main ui video path label to the new file and update TrackingUI.video_path to the new one as well
-  - progress bar for video saving also available
-
-5/3
-
-- fixed bug when trackers fail to update software crashes due to integration of multithreading and tkinter pop up messages
-  - made a queue for messages that is then read after threads are exited and rejoined
-  - queue displayed after
-- added option to do multithreading in ui
-  - this means if multithread breaks for whatever reason single thread option still available
-- necking point multithread option available
-  - added thread for edge detection and saving necking point data
-- necking point midpt version multithread option available
-  - THREE THREADS HELL YEA
-  - initial frame grabbing thread
-  - marker update thread modified version of marker tracker thread specifically for finding midpoint and feeding another queue for third thread
-    - feeds the next queue with a tuple with frame num, scaled frame, scale factor, and the located midpoint between the 2 markers
-  - frame midpt edge detection thread grabs from above queue and performs rest of necking midpoint's functionality
-    - detects edges and finds length of edge at midpoint and records data to dictionary
-- added cProfile stats to all tracking functions
-- surface area tracking multithread support
-  - HUH 4 THREADS NOW???
-  - same frame grabbing thread as others
-  - reused necking_midpt finder tracker updater threader
-    - modified to return whole bbox along with the midpt
-    - made midpt a useless return arg ( \_ ) in this context, and made the bbox return useless in the necking midpt thread
-  - frame_preprocessing thread does all the median blurring, and improved binarization methods, adding to the next queue the same things it pulled from the queue from necking_midpt tracker thread but giving it processed frame instead of original scaled frame
-  - contours thread finds the contours and chooses the appropriate (nearest) one, then saves the data and does all the screen display things
-
-5/1-5/2
-
-- added cProfile tools to print runtime info to terminal
-- marker tracking multithreading
-  - track markers function still initializes trackers, but splits frame fetching and frame processing into 2 separate functions that then become threads
-  - capture thread takes relevant frame information as well as initialized frame queue object
-    - frame queue has max size of 10 to prevent memory leaks
-  - processing thread reads frame queue, updates trackers, and records data
-  - both frames check for ESC key to set the stop event, but only frame capture thread stops when stop event triggered
-    - if frame processing also stopped with frames still in queue (if frame capture grabs frames faster than frame process can handle) then threads cannot rejoin
-    - so when stop event happens, frames stop being grabbed, but queue will still be emptied by frame processing before termination
-
-4/30
-
-- fixed small box plotter bug so go button is always at bottom
-- added a bit further instruction to labels in box plotter ui
-- adjusted df output of marker velocity to include a time col for each dataset
-- marker displacement now has output of data analyzed
-- function to find the appropriate y column for boxplots given df passed in
-  - so one function can handle condition boxplots for each analysis type
-- adjusted how each analysis function gets plot args
-  - function to hold the various plot args definitions
-  - enum for analysis type to determine which one
-- boxplotter kinda working, will fix next day and describe more
-
-4/29
-
-- refactored tracking loops to call record data function when saving dicts to csv
-  - changed column renaming for appending to prettier way that functionalizes better
-- implemented necking_point version 2 (midpoint method)
-  - this does not replace the old method, rather serves as an alternate option
-  - ui button for this method right next to original necking point button
-  - prompts the same binarization threshold entry as necking point v1, and the marker bbox entry akin to marker tracking
-  - function for tracking is amalgamation of marker tracking and necking point
-    - inits trackers, enters tracking loop
-    - processes frame and detects edges
-    - updates trackers and finds midpoint between marker centers
-    - records same data as neckingpoint v1, only difference is necking distance is now the distance at the midpoint between the markers, instead of the min distance within range of considered horizontal values
-- if data label entry empty, set default value to data{n_prev_tracked_entries}
-- built Boxplotter UI subwindow for specifying boxplot information
-  - prompt for analysis option and datalabels
-  - prompt for grouping boxes by conditions or by time ranges
-  - by conditions,
-    - prompt for user to enter a condition name, then select all labels that belong in that condition
-    - button to add the label/condition combo to a list displayed in the ui, condition dict where key is condition and value is list of applicable data labels
-  - by time points,
-    - prompt user to select all data labels they want analyzed
-    - two labelled entries for a t0 and tf of time range, with a button to pop up a new pair of labelled entries for user to keep iteratively entering time ranges they want analyzed
-- go button to call boxplot function for either time ranges or conditions depending on which radio button selected
-  - actual plotting functions not yet implemented
-
-4/25
-
-- added poissons ratio to outliar removal tool
-  - reads from poissons ratio csv file, meaning calculation of poissons must be run first
-  - this is because removing index of selected point in poissons does not directly correlate to its predecessor values due to the various calculations done
-- added rms displacement to outlier removal
-- added poissons ratio to dataselector
-- added rms displacement to data selector
-- fixed bug in marker velocity and distance where if points removed in one data label they would not plot points from other data labels at those same time stamps
-- fixed bug where removing outliers in one data label removed them in others as well
-- fixed bug where subsequent datalabels referenced the first data labels time column
-- jfc I need to clean up these two functions but for now they work as expected and can plot/remove/analyze different length tracked datasets
-
-4/24
-
-- fixed outlier removal tool opting to remove points finding the indices at the time point selected
-  - easy remedy to account for marker deltas having multiple marker entries per time point entry
-  - fixed tool removing points across all data labels even when only one selected
-- added new button for poissons ratio to plot from csv, and changed old one state that it's a calculation
-  - figures saved from either will reflect this
-- added data labels to poissons ratio output csv
-- formatted poissons output time column to match output of other csv's
-- plotting from csv works
-
-4/23
-
-- completed revamp of outlier removal tool
-  - similar to data selector, drop down selector allows for choice of analysis
-  - this choice populated the appropriate dataframe with the available datalabels in the datafile used by the corresponding analysis tool
-  - once selected analysis type and datalabel user can generate plot and view points to click on and remove
-    - only one datalabel can be viewed at a time
-  - buttons to confirm removals and update csv or undo selections
-
-4/22
-
-- proper formatting for data selector tool
-- set fig size of data selector to dynamically adjust its size based on a percentage of monitor's resolution and dpi
-- dataselector changed second combobox to listbox to select multiple datasets
-- dataselector can now plot either single or multiple datasets
-
-4/18
-
-- after all these fixes from 4/16 and the ones below, the end result is datasets with different times can be plotted together, no more needing all tracked videos to be the same length. Consequently poissons ratio plotting can now handle multiple datsets
-- the following are fixes that were broken by the append data refactor on 4/16
-
-  - fixed cell velocity outlier removal
-  - surface area plotting
-  - surface area outlier removal
-  - necking point adds frame start to saved data so if start frame is not frame 0 the first time point will reflect that
-  - ^^^ damn that was a dumb idea forget that, time always starts at 0 regardless of start frame
-    - made plots weird
-  - outlier removal for marker deltas
-  - outlier removal for necking point
-
-- now actually adding new features instead of just fixing things that one feature broke
-- small button move to tracking operation options are now all on same line
-- added ui button for data selector selector
-- beginning implementation of data selector
-  - DataSelector class opens child window
-  - first selector box chooses from available options to analyze
-  - 2nd selector box gets populated with available data labels once first box selected
-    - else empty
-  - go button takes those options and sends to appropriate analysis function
-
-4/16
-
-- closed figures after saving to save memory
-- for marker elongation legend changed 'Horizontal Differences' to ' Horizontal Distances'
-- adjusted y axis labels for:
-  - marker deltas horizontal and euclidean differences
-  - horizontal location of necking point
-  - Diameter of necking point
-  - poissons ratio rate
-  - longitudinal strain rate
-  - radial strain rate
-- major refactor adding time and frames recorded when appending in tracking
-  - previously when appending multiple videos it was sufficient to just append the tracking data and keeping time and frames from the original since they should be the same across each recording
-  - in preparation for making poissons ratio work with multiple recordings, this needs to be changed since videos won't always be the same length
-  - so now when appending datasets, the system implemented previously incrementing a number to recorded data column headers and prepending it to the header now also applies for columns Time and Frame
-  - this leads to the next several refactors
-- Refactored the following due to this appending data change:
-  - updated previously appended removal tool
-  - updated plot scatter data tool to take in multiple separate x datasets
-  - marker deltas analysis
-  - necking point analysis
-  - poissons ratio plotting and csv output saving
-  - marker velocity (just passed times instead of times[0] in plotting)
-- the following now accepts multiple tracked videos:
-  - marker deltas
-  - necking point
-  - poissons ratio
-- added legends to poissons ratio plots since it can handle multiple videos tracked now
-- fixed velocity boxplot setting tick positions dynamically (would fail if not exactly 2 boxes)
-
-4/14
-
-- revived fourier transform plotting for marker velocity
-- added ability to track every 'x' frames (frame_record_interval)
-  - defaults to 1 (track every frame)
-- updated readme
-- extensive documentation overhaul (thank you gpt)
-
-4/12
-
-- plotting bug fix where new legend method didn't account for if plot has no legend
-
-4/9
-
-- added error msg for if a tracker selection was not made
-- added ability to skip 100 frames in the selector by holding ctrl and shift
-- changed cell velocity y axis label
-- fixed bug where scale_frame() wasn't actually scaling by a factor of the monitor resolution, just scaling down to fit in the monitor window
-  - now it scales it down to scale_factor (defaults 0.9) \* min of monitor height or width
-- frame selector now scales frame for viewing
-- adjusted plot scatter function:
-  - if more than 3 datasets, now puts legend outside of plot, while maintaining axis size
-  - function now saves figs if it is passed in a figure name, rather than saving the fig in the function that calls it
-  - dpi arg from plot_customizations.json now taken into account
-- if more than 3 datasets in plotting, moves legend outside to the right side of plot
-- scatterplot save fig now reads the figure fmt from plot_customs when saving
-- added plot_customs and other formatting to boxplot function
-- added error checking for box plots to ensure entered conditions was valid (found data for it)
-- overlayed the average velocity points to their respective boxes in the boxplot
-- added x jitter to points overlayed on boxplot so points don't overlap
-- deprecated marker velocity fft until further notice
-- updated readme
-
-4/3
-
-- forget vertical, become horizontal
-  - ui the long way was not cutting it with more features being added, split top and bottom halfs onto a left and right side (data recording and data analysis)
-- added to ui checkbox for doing a boxplot that reveals a labelled entry to enter the conditions that will be pulled from datalabels and grouped together for each box of the plot
-- added err check for data labels to ensure there are no commas, as the string splitting of the conditions entry splits on commas
-- fixed bug when checking if data label is already being used where sometimes random nans will appear in the list of labels, so now label is stripped of all non strings
-- implemented cell velocity boxplot
-  - each box will represent a condition
-    - a condition is specified as a substring in all the datalabels corresponding to that condition
-  - each point in the box is the average velocity of one tracked video of that box's condition
-
-4/2
-
-- various plot formatting
-
-3/28
-
-- removed bar plots for cell velocity
-- added ui elements to set axis limits
-  - when entering bounds, clicking 'Set limits' will save the values to the plot customs json
-  - if empty this defaults to auto
-- scatter plot function now reads 2 new variables, "y_lower_bound" and "y_upper_bound"
-- these bounds set the axis limits of the plots
-  - if it reads 'auto', sets plt.ylim as None for whichever bounds read 'auto'
-- fixed data label issue where if no data label entered the plot legend would put 'nan'
-  - changed how data label checks for nan using a pd.Series
-  - if nan, sets data label to 'data {i}' where {i} is the index of the dataset being plotted
-- refactored use of FileMode enum with tk int vars in a way that's more intuitive
-- restructured handling of the following ui options, opting for enums instead of string comparisons:
-  - time units
-  - tracking operation
-  - tracker (algorithm) choice
-- began noise reduction function for reducing incredibly noisy videos for surface tracking
-
-3/21
-
-- added data labels to remaining analysis functions
-
-3/18
-
-- cleaned up outlier removal tool opting for grid instead of pack for ui elements
-- added more enums to replace method of storing user opts
-- fixed bug where time interval entries showed up below filemode radio btns when timelapse var checked
-- added label and entry for user to indicate a custom data label for the output csv and figures
-- added error checking to ensure that label hasn't been used previously in the output file
-- replaced old data_label method with the custom one, defaulting to the old one if no label is entered for the following analysis functions:
-  - rms_distance
-  - marker_velocity
-
-3/12
-
-- bug fix with removal of last appended data button
-- tried improve_binarization for necking point, it sucked
-
-3/11
-
-- added tk msg box to ask ok/cancel
-- added ui buttons to select to undo previous append operation for each tracking operation
-- implemented functionality of those buttons
-  - finds n_entities and locates columns with that number (and a dash) and removes them
-- added entry to outlier removal window to indicate which set to look for outliers in
-- fixed marker velocity outlier removal
-- fixed all poissons ratio analysis that broke during column renaming for appending data feature
-- added error check for cell velocity outlier removal to check if user entered erroneous dataset choice
-- added error checking for if tracker is lost indicating user to adjust params and retry
-- marker velocity outlier removal now works with user inputted datasets beyond the first
-- added marker spread to outlier removal tool
-
-3/10
-
-- reworked how data is recorded for all tracking operations s.t. initial columns have a 1 prepended to all column headers, instead of renaming column headers to 1 if appending
-- surface area tracking now can plot the appended data
-- added a checking function to determine if data has multiple appeneded videos tracked or 1 video with multiple trackers
-  - cannot handle multiple appended videos with multiple trackers each
-- marker distance reworked to handle either multiple trackers 1 video or multiple videos 1 tracker each
-- marker velocity reworked same as marker distance
-- all poissons ratio related analysis has error checks in place to ensure only 1 tracked video
-
-3/8
-
-- added ui widgets to indicate if overwriting or appending existing tracking data
-- recorded data now also includes original video data originates from
-- added ability to append data from separate tracking videos to existing data
-  - this ability has been added to all 3 available tracking operations performing the same way
-  - each column of new data gets prepended a number incr by 1 from number of previous tracked entities
-
-3/7
-
-- refined cell surface area tracking
-  - improved binarization function
-    - contrast limited adaptive histogram equalization
-    - background subtraction
-    - morphological closing
-    - edge detection mask (1 iter edge dilation)
-    - erosion
-  - adaptive thresholding after binarization (helps somehow)
-  - track specifically the largest contour that is within a threshold distance from the marker center
-- record data for surface area
-- plot surface area data over time
-- added parameters to ui for tweaking surface area
-  - bbox size (same as for regular marker tracking)
-  - distance from marker threshold for how far to look from the marker for contours
-
-3/4
-
-- added a scrollbar to ui
-- surface tracking progress
-
-2/29
-
-- plot difference between euclidean and horizontal distances over time
-- plot derivative of poissons ratio over time
-- plot derivative of longitudinal strain over time
-- plot derivative of radial strain over time
-
-2/28
-
-- whole heap of plot formatting
-- major adjustments to outlier removal
-  - separate plots generated for marker deltas and marker tracking
-  - marker tracking outliers use marker velocity calculations
-  - fixed issue where when removing points from marker deltas, it would not remove where clicked
-    - this was due to marker deltas points not directly corresponding to tracked marker points (intermediate calculations)
-    - multiplying index by n_trackers fixes this
-  - applied this fix to marker velocity so multiple markers can be plotted and have outliers removed
-  - can now plot multiple markers tracked at once and removing one marker's outlier removes that same time point of the others as well, so no time points have na values
-  - formatted plots using plot args from the analysis functions that generate them
-- err catch for if len of tracker data is different
-
-2/26
-
-- plot_avgs_bar_data function complete
-  - refactored for a simpler approach to variable number of trackers (ensure list is passed in regardless of if 1 or more trackers)
-- refactored scatter plotting function to same
-- refactored all functions that call these functions appropriately
-- added saved dfs for intermediate calculations of cell velocity, cell rms displacement and poissons ratio
-- adapted cell displacement to work for multiple trackers
-- for cell velocity added ui input to specify number of ranges for bar graph
-- account for timelapses (framerate does not directly correlate to time)
-  - add to ui checkbox for if is timelapse
-  - if yes, prompt for input of time units and frame interval
-    - if no, stay default (s)
-  - df time column will correspond to this user selection
-  - time column in df reflects time units (f string in column header)
-  - adjusted analysis functions to get time values from time column by looking for column headers that contain 'Time' instead of an exact match of 'Time(s)'
-  - grab time units for plots from this column header
-  - adjust all plot_args definitions so the x label contains these units
-  - add err msg for if is timelapse box checked and no inputs entered
-
-2/23
-
-- adapted cell velocity to work with multiple trackers
-- plot function can now take multiple indep and dep datasets (previously only multiple indep datasets)
-
-2/20
-
-- poissons ratio negative sign
-- changed error message in poissons ration to a warning since outlier removal may have effect but still be same video on same time range
-- added fft to marker velocity plotting
-- implemented single marker total travel distance (RMS displacement)
-- adjusted plot_data function to be able to plot 1 or more dependent sets passing in multiple sets as a list
-- adjusted marker deltas plot to show horizontal distances and euclidean distances
-- added input fields to specify units and conversion factor from pixels to those units
-- updated all analysis functions to scale all pixel data by this factor
-- updated all plotting to have y label include the user spec'd units converting to
-- added confirmation labels on outlier removal too when changes save or undone
-
-2/19
-
-- added plot customizations option in the form of modifiable json file that analysis.py reads before plotting
-- separated main ui code and all tracking routines to different files
-- added ability to scroll through frames with an arrow key (shift arrow for skipping 10 frames) in frame selector
-- added label to indicate this
-- added buttons and structure for 3 cell mechanics visualizations
-- implemented cell velocity visualizations
-- added single marker tracking as an option for outlier removal
-
-2/18
-
-- added tiff to available files for reading
-- added longitudinal strain plot for marker deltas
-- added radial strain plot to necking point analysis
-  - plots necking point length (diameter of gel at necking point) vs time
-- added button for poissons ratio
-- added error checking for poissons ratio calculations
-  - checks if tracking operations previously ran on the same data in the same time range
-- added analysis for poissons ratio
-  - first runs marker deltas and necking point
-  - error checks
-  - calculate poissons ratio (radial strain / longitudinal strain)
-  - plot
-- added outlier removal class to remove outlier points manually via interactive plot
-  - when button clicked user can select which output data they want to interact with
-    - marker tracker does not work properly as it plots distances and removing points does not directly correlate to distances
-  - when clicking points they are removed from plot and plot updates, as well as from data frame
-  - also included buttons to save selections and undo them as well
-
-2/16
-
-- frame selector works
-  - when clicking frame selector button in main ui, new window opens
-  - displays first frame, 2 confirm btns and a slider
-  - use the slider to find a frame
-  - click confirm start/end selection
-  - will save both selection in child class (frame selector window class)
-  - main window checks if window was opened (self.child exists) and assigns the child class's frame selections to parent class frame start/end if selections were made
-  - else they are just 0 and n_frames - 1
-- updated marker tracker, marker selection, and necking point to accommodate frame selections
-- formatted ttk buttons in frame select window
-- added error catch for frame selections to ensure video has been selected first
-- updated all first frame displays to move window to top left so it doesn't need to be moved since some is usually off screen
-- frame selections now have a label to indicate selected frames in main ui
-- indicators also in frame selections window
-- went back to old file structure (scripts in root dir)
-- fixed bug when moving window
-- all video/img windows scale to 90% of monitor resolution, but when saving data original resolution values used
-
-2/15
-
-- updated file structure
-- updated most tk objects to ttk objects (themed tkinter objs)
-- added styles to ttk objects
-- added frame selector class (and btn in parent window)
-- frame selector allows user to select start and end frames of video (in progress)
-
-2/13
-
-- updated horizontal pixel removal parameters to remove left or right x% of edges from necking point consideration separately
-- updated ui to have separate inputs
-- added plotting functionality for necking point
-  - plots x location of necking point vs time
-- updated code documentation
-- added failed exit status to marker selection if ESC key is pressed
-- marker selection circles now have a radius corresponding to user spec'd bbox size
-- when selecting markers, first frame resolution is now scaled to ensure full frame is in view and selection can be made anywhere
-  - when tracking video plays and when marker locations saved, the original resolution is displayed and recorded, scaling is just for first frame selections and then scaled back to original resolution
-
-2/12
-
-- moved tkinter ui to an object oriented setup for easier expanding
-- added various ui parameters for tweaking necking point process
-  - added bbox size for marker tracker
-  - added binarization pixel intensity threshold for necking pt
-  - added percent crop of edges for necking point
-- added functions for producing error/warning msgs
-  - added error message for if binarize threshold too big/small
-  - added error message for if unable to open video for necking and markers
-  - added error message for if video was unable to open
-- adjusted marker tracking bbox so that initial locations of tracker selections become the center of the tracker, not the top left corner
-- added ability to exclude outer x% of horizontal pixels from consideration for necking point
-- added ability to choose between 2 tracking methods
-  - KCF: good for more stable markers
-  - CSRT: good for tracking deformable objects
-- removed sys.exit when escaping marker tracking, instead just close window but keep ui open
-- added buttons to plot data from video tracking functions
-- began plotting functionality for tracking 2 marker distances relative to eachother
-- calculate euclidean distances of markers
-- plot distances of markers against time (currently in seconds)
-- added function to simplify plot formatting code
-- added 'figures' folder for saving code
-- added exit button that calls sys.exit since just closing window can cause it to freeze up
-
-2/4
-
-- added ui for selecting video and tracking operation
-
-2/3
-
-- ditched contour method, opting to just track edges as curve of contour was so miniscule
-- added distance tracking between top and bottom edges
-- find min distance location
-- added blue vertical lines for tracking all distances visually, only shows every 50th pixel
-- min distance is drawn in red
-- multiple min locations generally near eachother, choose median of indices at which min occurs
-- save frame, time, and x location and y distance where necking occurs each frame to 'Necking_Point_Output.csv'
-
-1/30
-
-- for necking point added frame binarization
-- added contour tracking functionality
-- contour gradient thresholds
-- added area threshold
-
-1/29
-
-- fixed right click to deselect bug
-  - right click removed markers from list but not from screen
-- documentation
-- obtained pixel locations of tracker center at each frame update
-- saved these location to df->csv over each frame
-  - output is 'Tracking_Output.csv'
-
-1/26
-
-- init commit
-- read video file
-- ability to select markers from first frame
-- ability to deselect markers by right clicking
-- initialize trackers from selection
-- track markers throughout course of video
+## ISSUES
+
+## TODO
+
+FIX
+
+- more mac compatible?
+- scale frames more and in frame selector
+- shrink ui
+  - buttons width
+  - open smaller height
+- kcf markers not tracking well when moving really slow
+  - try kalman filter
+  - try optical flow
+    - klt algorithm
+
+ISAAC
+
+- FramePreprocessor: Add internal live preview of frame changes
+
+Housekeeping
+
+- move multithreaded functions to new file and deprecate
+
+Hydrogel
+
+-
+
+Multi purpose
+
+- option to sharpen (kernel) and boost contrast (clahe)
+  - aggression levels
+
+Cell Mechanics
+
+- see about surface tracking on the stained videos (awaiting videos)
+  - (siammask/deepsort)
+
+# Changelog
+
+6/3
+- fully implemented necking point step approximation method
+    - this version is similar to minimum distance method
+    - finds the average top and bottom y edge values within each chunk (chunk size spec'd by number of steps // pixel consideration range)
+    - finds the average values to make a step
+    - finds the min distance between these 'steps' so to speak
+
+5/29
+
+- tested preprocessing techniques for new contour tracked stained cell videos (see test_videos.py)
+  - median blurring
+  - gaussian blurring
+  - high pass filter (subtract method)
+  - high pass filter (kernel method)
+  - total variation denoising
+  - non local means denoising
+  - nlm with hp filter subtraction
+  - nlm with hp filter kernel\*
+- added improve_smoothing to tracking, using the chosen (\*) preprocessing technique above
+  - non local means denoising with a high pass filter
+- added to surface area tracking user params the option to filter a noisy background (uses preexisting improve_binarization function) or the new improve_smoothing function
+- revamped ui for necking point methods
+    - now there is only one button for necking point
+    - when necking point selected it blits the one universal option and radios to select from the 3 available necking methods
+    - original min distance option, midpoint, and the new in progress step approximation method
+    - each of these radios blit their respective parameters to tune
+- removed multithread from ui, soon to be deprecated
+5/29 - ISAAC
+
+- Incorporated frame preprocessor to track_area and associated marker select
+- Changed brightness to also allow for darkening
+
+5/28 - ISAAC
+
+- In main: Frame preprocessor
+  - added internal-frame preview and basic preprocessing slider options
+- In tracker: added the preprocessing functions
+  - enhance contrast
+  - sharpen/sharpen
+  - brighten (gamma)
+
+5/23
+
+- mac friendly stuff
+  - fixed scrollbar not working on mac
+  - scaled frame to even smaller for frame selection to it's all visible
+  - put all stylings into a function, and OS specific styles are dictated
+- added styles to things that were originally default (labels, checkboxes)
+- added buttons for klt optical flow
+- began implementation of optical flow
+  - new function called in main (single thread only rn)
+  - currently ignoring user inputted markers
+    - need to do something about that probably
+- boiler plate code for isaac to do frame preprocessing tool
+
+5/22
+
+- increased speed of single thread for tracking all frames
+- added FAQ to the readme
+- added various WIP frame enhancement functions that will be fully flushed out at a later date
+  - sharpness
+  - cotnrast (kernel)
+  - gamma
+
+5/21
+
+- removed old err msg that prevented poissons ratio calculations being different sizes across different dataset
+- fixed bug in dataselector where selecting range with 2 different size datasets broke it
+
+5/15
+
+- changed locator distance analysis from incremental distance to total distance at each time point
+- fixed bug where data selector could not handle if 2 selected datasets were different lenghts (broke in the averaging section) due to np deprecating arr.flatten() 's ability to squeeze ndarrays with diff lens
+  - used np.concatenate instead of arr.flatten()
+- fixed multithreading bug with frame_tracker_midpt_finder_thread()
+  - removed passing of scale frame in one area but didn't remove it function defn
+- fixed bug in marker deltas where one particular video recorded multiple time values and broke marker deltas
+  - changed how time values are attained, using time col of one of the marker dataframes instead of .unique() of current dataframe
+- fixed bug with multithreading where changing frame record_interval meant if left the tracking loop early
+  - literally just left out cap.set
+  - putting it in slowed it down like crazy WHY GOD WHY
+  - at least made it faster for tracking all frames
+
+5/9
+
+- adapted outlier removal tool to work with new refactor
+  - since args are not all the same vars for all functions now, new dictionary self.function_args_map made and called right before function call to pass in \*\*args to analysis function appropriately
+  - added centroid or marker options to outlier removal
+    - this dictates the df input file for marker movement functions
+    - added error checking to ensure centroid not selected if using poissons ratio analysis
+    - added error checking to ensure centroid IS selected for surface area
+- adapted data selector to new refactor
+- fixed bug where data selector was not finding mean and std dev of labels individually
+- fixed how data selector was calculating global mean and std dev
+- fixed bug where plot args would only look for poissons ratio enum not also poissons ratio CSV
+- data selector refactored
+  - mainly just adapted interest column grabber and added updated output file names
+
+5/8
+
+- commented out rms displacement from marker distance awaiting meeting to decide future of rms functionality
+- replaced it for now with regular displacement and distance
+- fixed bug where contours were not being drawn on frame in multithreaded version
+
+- beginning major refactor to put distance, displacement, velocity, and surface area into the same analysis function, and accounting for centroid vs marker locations
+
+- in marker movement refactor branch:
+  - added button for displacement, separating displacement and distance
+  - removed rms distance and rms displacement opting for the regular distance and displacement
+  - changed all cell related analysis buttons (displacement, distance, velocity, and area) to call a TrackingUI class function 'call_analysis'
+  - this function calls marker movement analysis with the appropriate args depending on the enum given in the button function call
+  - adjusted enums to not include the word marker and also split displacement into displacement and distance
+  - added enum for locator type, so user can use the centroid as the marker from surface area tracking
+  - error check to make sure user has centroid selected when using surface area cuz marker tracking will not give area or centroid
+  - added kwargs to marker movement analysis in prep for receiving the args like df and chosen video data from tool function calls
+  - determined df input path and x,y location column names based on locator type choice (marker or centroid)
+  - data multiplicity determines for range, instead of handling different data multiplicities differently in the for loop, this waaaaayy cleaner
+  - grab time, x, and y values all the same way across analysis types, each analysis type just has a few unique lines for the specific operations it needs.
+  - depecreated velocity, displacement, and area functions opting for this new refactor
+  - tl:dr combined 3 functions into 1 and it's way cleaner than any of the old ones were
+- switched get_plot_args to use kwargs
+- plot titles now include marker or centroid (if relevant)
+- poissons ratio function calls now also handled from main ui class call_analysis function
+
+5/7
+
+- added formulas of how data is analyzed to readme
+- fixed multithread bug where if queue item is none it breaks in some threads because some threads tried to unpack iterable of queue item before checking if it's none
+- added centroid tracking ability to surface area tracker
+  - draws red dot on screen where centroid is determined to be
+  - made this modification to single and multithread versions
+  - output file mostly unchanged, just changed column titles for x and y cell locations to centroid locations instead
+- surface area multithread now shows the scaled original frames instead of processed ones
+  - slightly less efficient, but more important to be able to see tracked things being drawn
+- both box plot functions have changed formatting to a white face color and black median line
+- fixed bug in time ranges box plot where mean points were not showing
+
+5/5
+
+- fixed bug where surface area wasn't checking for previously used data labels correctly
+- box plotter conditions ability now working
+- implemented box plotter time ranges
+- full explanation of box plotter:
+  - new class/window for boxplot
+  - akin to other tools, prompt for analysis (3 cell ones only) and datalabels
+  - prompt for grouping boxes by conditions or by time ranges
+    - by conditions,
+      - move from main ui to new window
+      - prompt for user to enter a condition name, then select all labels that belong in that condition, then a button to add the label/condition combo to a list displayed in the ui, condition dict where key is condition and value is list of applicable data labels
+      - modify to generalize the current cell velocity boxplot function
+      - average velocity of each label across whole video becomes a point in the box, each condition becomes a box
+    - by time points,
+      - prompt user to select all data labels they want analyzed
+      - two labelled entries for a t0 and tf of time range, with a button to pop up a new pair of labelled entries for user to keep iteratively entering time ranges they want analyzed
+      - each time range becomes a box, the average value of the maker thing in that time range becomes a point
+        - each cell will have n_ranges points in the whole graph, one average value in each box
+  - in short, tool lets you box plot where boxes/group/averages can be determined by a condition where user groups data labels together, or time ranges where user specifies all labels to consider for a given time range
+- data selector now finds average and std dev range selections
+  - saves output to 'output/data_selector/'
+  - records avg and stddev of each label as well as the global avg and std dev (across all labels)
+- added buttons to boxplotter tool to remove an entered condition or time range
+- added crop/compression tool
+  - once video selected, user may click on button to open this tool
+  - in new window button to crop video appears
+    - opens first frame of video and user can select a roi (region of interest)
+    - hitting enter confirms this selection and ESC cancels
+    - original and new dimensions displayed below button
+  - checkbox to compress video
+    - if checked user may adjust quality and scale factors for reducing video bitrate and resolution
+    - if a video is already compressed well it may increase size because why not
+    - added openh264 binaries to folder to use h264 compression as it is best available open source compression algo
+  - click save video will save a copy of the selected video with the selected cropping/compression
+    - prepends 'CROP-COMP' to beginning of original video name and changes extension to mkv
+  - when saved it'll update the main ui video path label to the new file and update TrackingUI.video_path to the new one as well
+  - progress bar for video saving also available
+
+5/3
+
+- fixed bug when trackers fail to update software crashes due to integration of multithreading and tkinter pop up messages
+  - made a queue for messages that is then read after threads are exited and rejoined
+  - queue displayed after
+- added option to do multithreading in ui
+  - this means if multithread breaks for whatever reason single thread option still available
+- necking point multithread option available
+  - added thread for edge detection and saving necking point data
+- necking point midpt version multithread option available
+  - THREE THREADS HELL YEA
+  - initial frame grabbing thread
+  - marker update thread modified version of marker tracker thread specifically for finding midpoint and feeding another queue for third thread
+    - feeds the next queue with a tuple with frame num, scaled frame, scale factor, and the located midpoint between the 2 markers
+  - frame midpt edge detection thread grabs from above queue and performs rest of necking midpoint's functionality
+    - detects edges and finds length of edge at midpoint and records data to dictionary
+- added cProfile stats to all tracking functions
+- surface area tracking multithread support
+  - HUH 4 THREADS NOW???
+  - same frame grabbing thread as others
+  - reused necking_midpt finder tracker updater threader
+    - modified to return whole bbox along with the midpt
+    - made midpt a useless return arg ( \_ ) in this context, and made the bbox return useless in the necking midpt thread
+  - frame_preprocessing thread does all the median blurring, and improved binarization methods, adding to the next queue the same things it pulled from the queue from necking_midpt tracker thread but giving it processed frame instead of original scaled frame
+  - contours thread finds the contours and chooses the appropriate (nearest) one, then saves the data and does all the screen display things
+
+5/1-5/2
+
+- added cProfile tools to print runtime info to terminal
+- marker tracking multithreading
+  - track markers function still initializes trackers, but splits frame fetching and frame processing into 2 separate functions that then become threads
+  - capture thread takes relevant frame information as well as initialized frame queue object
+    - frame queue has max size of 10 to prevent memory leaks
+  - processing thread reads frame queue, updates trackers, and records data
+  - both frames check for ESC key to set the stop event, but only frame capture thread stops when stop event triggered
+    - if frame processing also stopped with frames still in queue (if frame capture grabs frames faster than frame process can handle) then threads cannot rejoin
+    - so when stop event happens, frames stop being grabbed, but queue will still be emptied by frame processing before termination
+
+4/30
+
+- fixed small box plotter bug so go button is always at bottom
+- added a bit further instruction to labels in box plotter ui
+- adjusted df output of marker velocity to include a time col for each dataset
+- marker displacement now has output of data analyzed
+- function to find the appropriate y column for boxplots given df passed in
+  - so one function can handle condition boxplots for each analysis type
+- adjusted how each analysis function gets plot args
+  - function to hold the various plot args definitions
+  - enum for analysis type to determine which one
+- boxplotter kinda working, will fix next day and describe more
+
+4/29
+
+- refactored tracking loops to call record data function when saving dicts to csv
+  - changed column renaming for appending to prettier way that functionalizes better
+- implemented necking_point version 2 (midpoint method)
+  - this does not replace the old method, rather serves as an alternate option
+  - ui button for this method right next to original necking point button
+  - prompts the same binarization threshold entry as necking point v1, and the marker bbox entry akin to marker tracking
+  - function for tracking is amalgamation of marker tracking and necking point
+    - inits trackers, enters tracking loop
+    - processes frame and detects edges
+    - updates trackers and finds midpoint between marker centers
+    - records same data as neckingpoint v1, only difference is necking distance is now the distance at the midpoint between the markers, instead of the min distance within range of considered horizontal values
+- if data label entry empty, set default value to data{n_prev_tracked_entries}
+- built Boxplotter UI subwindow for specifying boxplot information
+  - prompt for analysis option and datalabels
+  - prompt for grouping boxes by conditions or by time ranges
+  - by conditions,
+    - prompt for user to enter a condition name, then select all labels that belong in that condition
+    - button to add the label/condition combo to a list displayed in the ui, condition dict where key is condition and value is list of applicable data labels
+  - by time points,
+    - prompt user to select all data labels they want analyzed
+    - two labelled entries for a t0 and tf of time range, with a button to pop up a new pair of labelled entries for user to keep iteratively entering time ranges they want analyzed
+- go button to call boxplot function for either time ranges or conditions depending on which radio button selected
+  - actual plotting functions not yet implemented
+
+4/25
+
+- added poissons ratio to outliar removal tool
+  - reads from poissons ratio csv file, meaning calculation of poissons must be run first
+  - this is because removing index of selected point in poissons does not directly correlate to its predecessor values due to the various calculations done
+- added rms displacement to outlier removal
+- added poissons ratio to dataselector
+- added rms displacement to data selector
+- fixed bug in marker velocity and distance where if points removed in one data label they would not plot points from other data labels at those same time stamps
+- fixed bug where removing outliers in one data label removed them in others as well
+- fixed bug where subsequent datalabels referenced the first data labels time column
+- jfc I need to clean up these two functions but for now they work as expected and can plot/remove/analyze different length tracked datasets
+
+4/24
+
+- fixed outlier removal tool opting to remove points finding the indices at the time point selected
+  - easy remedy to account for marker deltas having multiple marker entries per time point entry
+  - fixed tool removing points across all data labels even when only one selected
+- added new button for poissons ratio to plot from csv, and changed old one state that it's a calculation
+  - figures saved from either will reflect this
+- added data labels to poissons ratio output csv
+- formatted poissons output time column to match output of other csv's
+- plotting from csv works
+
+4/23
+
+- completed revamp of outlier removal tool
+  - similar to data selector, drop down selector allows for choice of analysis
+  - this choice populated the appropriate dataframe with the available datalabels in the datafile used by the corresponding analysis tool
+  - once selected analysis type and datalabel user can generate plot and view points to click on and remove
+    - only one datalabel can be viewed at a time
+  - buttons to confirm removals and update csv or undo selections
+
+4/22
+
+- proper formatting for data selector tool
+- set fig size of data selector to dynamically adjust its size based on a percentage of monitor's resolution and dpi
+- dataselector changed second combobox to listbox to select multiple datasets
+- dataselector can now plot either single or multiple datasets
+
+4/18
+
+- after all these fixes from 4/16 and the ones below, the end result is datasets with different times can be plotted together, no more needing all tracked videos to be the same length. Consequently poissons ratio plotting can now handle multiple datsets
+- the following are fixes that were broken by the append data refactor on 4/16
+
+  - fixed cell velocity outlier removal
+  - surface area plotting
+  - surface area outlier removal
+  - necking point adds frame start to saved data so if start frame is not frame 0 the first time point will reflect that
+  - ^^^ damn that was a dumb idea forget that, time always starts at 0 regardless of start frame
+    - made plots weird
+  - outlier removal for marker deltas
+  - outlier removal for necking point
+
+- now actually adding new features instead of just fixing things that one feature broke
+- small button move to tracking operation options are now all on same line
+- added ui button for data selector selector
+- beginning implementation of data selector
+  - DataSelector class opens child window
+  - first selector box chooses from available options to analyze
+  - 2nd selector box gets populated with available data labels once first box selected
+    - else empty
+  - go button takes those options and sends to appropriate analysis function
+
+4/16
+
+- closed figures after saving to save memory
+- for marker elongation legend changed 'Horizontal Differences' to ' Horizontal Distances'
+- adjusted y axis labels for:
+  - marker deltas horizontal and euclidean differences
+  - horizontal location of necking point
+  - Diameter of necking point
+  - poissons ratio rate
+  - longitudinal strain rate
+  - radial strain rate
+- major refactor adding time and frames recorded when appending in tracking
+  - previously when appending multiple videos it was sufficient to just append the tracking data and keeping time and frames from the original since they should be the same across each recording
+  - in preparation for making poissons ratio work with multiple recordings, this needs to be changed since videos won't always be the same length
+  - so now when appending datasets, the system implemented previously incrementing a number to recorded data column headers and prepending it to the header now also applies for columns Time and Frame
+  - this leads to the next several refactors
+- Refactored the following due to this appending data change:
+  - updated previously appended removal tool
+  - updated plot scatter data tool to take in multiple separate x datasets
+  - marker deltas analysis
+  - necking point analysis
+  - poissons ratio plotting and csv output saving
+  - marker velocity (just passed times instead of times[0] in plotting)
+- the following now accepts multiple tracked videos:
+  - marker deltas
+  - necking point
+  - poissons ratio
+- added legends to poissons ratio plots since it can handle multiple videos tracked now
+- fixed velocity boxplot setting tick positions dynamically (would fail if not exactly 2 boxes)
+
+4/14
+
+- revived fourier transform plotting for marker velocity
+- added ability to track every 'x' frames (frame_record_interval)
+  - defaults to 1 (track every frame)
+- updated readme
+- extensive documentation overhaul (thank you gpt)
+
+4/12
+
+- plotting bug fix where new legend method didn't account for if plot has no legend
+
+4/9
+
+- added error msg for if a tracker selection was not made
+- added ability to skip 100 frames in the selector by holding ctrl and shift
+- changed cell velocity y axis label
+- fixed bug where scale_frame() wasn't actually scaling by a factor of the monitor resolution, just scaling down to fit in the monitor window
+  - now it scales it down to scale_factor (defaults 0.9) \* min of monitor height or width
+- frame selector now scales frame for viewing
+- adjusted plot scatter function:
+  - if more than 3 datasets, now puts legend outside of plot, while maintaining axis size
+  - function now saves figs if it is passed in a figure name, rather than saving the fig in the function that calls it
+  - dpi arg from plot_customizations.json now taken into account
+- if more than 3 datasets in plotting, moves legend outside to the right side of plot
+- scatterplot save fig now reads the figure fmt from plot_customs when saving
+- added plot_customs and other formatting to boxplot function
+- added error checking for box plots to ensure entered conditions was valid (found data for it)
+- overlayed the average velocity points to their respective boxes in the boxplot
+- added x jitter to points overlayed on boxplot so points don't overlap
+- deprecated marker velocity fft until further notice
+- updated readme
+
+4/3
+
+- forget vertical, become horizontal
+  - ui the long way was not cutting it with more features being added, split top and bottom halfs onto a left and right side (data recording and data analysis)
+- added to ui checkbox for doing a boxplot that reveals a labelled entry to enter the conditions that will be pulled from datalabels and grouped together for each box of the plot
+- added err check for data labels to ensure there are no commas, as the string splitting of the conditions entry splits on commas
+- fixed bug when checking if data label is already being used where sometimes random nans will appear in the list of labels, so now label is stripped of all non strings
+- implemented cell velocity boxplot
+  - each box will represent a condition
+    - a condition is specified as a substring in all the datalabels corresponding to that condition
+  - each point in the box is the average velocity of one tracked video of that box's condition
+
+4/2
+
+- various plot formatting
+
+3/28
+
+- removed bar plots for cell velocity
+- added ui elements to set axis limits
+  - when entering bounds, clicking 'Set limits' will save the values to the plot customs json
+  - if empty this defaults to auto
+- scatter plot function now reads 2 new variables, "y_lower_bound" and "y_upper_bound"
+- these bounds set the axis limits of the plots
+  - if it reads 'auto', sets plt.ylim as None for whichever bounds read 'auto'
+- fixed data label issue where if no data label entered the plot legend would put 'nan'
+  - changed how data label checks for nan using a pd.Series
+  - if nan, sets data label to 'data {i}' where {i} is the index of the dataset being plotted
+- refactored use of FileMode enum with tk int vars in a way that's more intuitive
+- restructured handling of the following ui options, opting for enums instead of string comparisons:
+  - time units
+  - tracking operation
+  - tracker (algorithm) choice
+- began noise reduction function for reducing incredibly noisy videos for surface tracking
+
+3/21
+
+- added data labels to remaining analysis functions
+
+3/18
+
+- cleaned up outlier removal tool opting for grid instead of pack for ui elements
+- added more enums to replace method of storing user opts
+- fixed bug where time interval entries showed up below filemode radio btns when timelapse var checked
+- added label and entry for user to indicate a custom data label for the output csv and figures
+- added error checking to ensure that label hasn't been used previously in the output file
+- replaced old data_label method with the custom one, defaulting to the old one if no label is entered for the following analysis functions:
+  - rms_distance
+  - marker_velocity
+
+3/12
+
+- bug fix with removal of last appended data button
+- tried improve_binarization for necking point, it sucked
+
+3/11
+
+- added tk msg box to ask ok/cancel
+- added ui buttons to select to undo previous append operation for each tracking operation
+- implemented functionality of those buttons
+  - finds n_entities and locates columns with that number (and a dash) and removes them
+- added entry to outlier removal window to indicate which set to look for outliers in
+- fixed marker velocity outlier removal
+- fixed all poissons ratio analysis that broke during column renaming for appending data feature
+- added error check for cell velocity outlier removal to check if user entered erroneous dataset choice
+- added error checking for if tracker is lost indicating user to adjust params and retry
+- marker velocity outlier removal now works with user inputted datasets beyond the first
+- added marker spread to outlier removal tool
+
+3/10
+
+- reworked how data is recorded for all tracking operations s.t. initial columns have a 1 prepended to all column headers, instead of renaming column headers to 1 if appending
+- surface area tracking now can plot the appended data
+- added a checking function to determine if data has multiple appeneded videos tracked or 1 video with multiple trackers
+  - cannot handle multiple appended videos with multiple trackers each
+- marker distance reworked to handle either multiple trackers 1 video or multiple videos 1 tracker each
+- marker velocity reworked same as marker distance
+- all poissons ratio related analysis has error checks in place to ensure only 1 tracked video
+
+3/8
+
+- added ui widgets to indicate if overwriting or appending existing tracking data
+- recorded data now also includes original video data originates from
+- added ability to append data from separate tracking videos to existing data
+  - this ability has been added to all 3 available tracking operations performing the same way
+  - each column of new data gets prepended a number incr by 1 from number of previous tracked entities
+
+3/7
+
+- refined cell surface area tracking
+  - improved binarization function
+    - contrast limited adaptive histogram equalization
+    - background subtraction
+    - morphological closing
+    - edge detection mask (1 iter edge dilation)
+    - erosion
+  - adaptive thresholding after binarization (helps somehow)
+  - track specifically the largest contour that is within a threshold distance from the marker center
+- record data for surface area
+- plot surface area data over time
+- added parameters to ui for tweaking surface area
+  - bbox size (same as for regular marker tracking)
+  - distance from marker threshold for how far to look from the marker for contours
+
+3/4
+
+- added a scrollbar to ui
+- surface tracking progress
+
+2/29
+
+- plot difference between euclidean and horizontal distances over time
+- plot derivative of poissons ratio over time
+- plot derivative of longitudinal strain over time
+- plot derivative of radial strain over time
+
+2/28
+
+- whole heap of plot formatting
+- major adjustments to outlier removal
+  - separate plots generated for marker deltas and marker tracking
+  - marker tracking outliers use marker velocity calculations
+  - fixed issue where when removing points from marker deltas, it would not remove where clicked
+    - this was due to marker deltas points not directly corresponding to tracked marker points (intermediate calculations)
+    - multiplying index by n_trackers fixes this
+  - applied this fix to marker velocity so multiple markers can be plotted and have outliers removed
+  - can now plot multiple markers tracked at once and removing one marker's outlier removes that same time point of the others as well, so no time points have na values
+  - formatted plots using plot args from the analysis functions that generate them
+- err catch for if len of tracker data is different
+
+2/26
+
+- plot_avgs_bar_data function complete
+  - refactored for a simpler approach to variable number of trackers (ensure list is passed in regardless of if 1 or more trackers)
+- refactored scatter plotting function to same
+- refactored all functions that call these functions appropriately
+- added saved dfs for intermediate calculations of cell velocity, cell rms displacement and poissons ratio
+- adapted cell displacement to work for multiple trackers
+- for cell velocity added ui input to specify number of ranges for bar graph
+- account for timelapses (framerate does not directly correlate to time)
+  - add to ui checkbox for if is timelapse
+  - if yes, prompt for input of time units and frame interval
+    - if no, stay default (s)
+  - df time column will correspond to this user selection
+  - time column in df reflects time units (f string in column header)
+  - adjusted analysis functions to get time values from time column by looking for column headers that contain 'Time' instead of an exact match of 'Time(s)'
+  - grab time units for plots from this column header
+  - adjust all plot_args definitions so the x label contains these units
+  - add err msg for if is timelapse box checked and no inputs entered
+
+2/23
+
+- adapted cell velocity to work with multiple trackers
+- plot function can now take multiple indep and dep datasets (previously only multiple indep datasets)
+
+2/20
+
+- poissons ratio negative sign
+- changed error message in poissons ration to a warning since outlier removal may have effect but still be same video on same time range
+- added fft to marker velocity plotting
+- implemented single marker total travel distance (RMS displacement)
+- adjusted plot_data function to be able to plot 1 or more dependent sets passing in multiple sets as a list
+- adjusted marker deltas plot to show horizontal distances and euclidean distances
+- added input fields to specify units and conversion factor from pixels to those units
+- updated all analysis functions to scale all pixel data by this factor
+- updated all plotting to have y label include the user spec'd units converting to
+- added confirmation labels on outlier removal too when changes save or undone
+
+2/19
+
+- added plot customizations option in the form of modifiable json file that analysis.py reads before plotting
+- separated main ui code and all tracking routines to different files
+- added ability to scroll through frames with an arrow key (shift arrow for skipping 10 frames) in frame selector
+- added label to indicate this
+- added buttons and structure for 3 cell mechanics visualizations
+- implemented cell velocity visualizations
+- added single marker tracking as an option for outlier removal
+
+2/18
+
+- added tiff to available files for reading
+- added longitudinal strain plot for marker deltas
+- added radial strain plot to necking point analysis
+  - plots necking point length (diameter of gel at necking point) vs time
+- added button for poissons ratio
+- added error checking for poissons ratio calculations
+  - checks if tracking operations previously ran on the same data in the same time range
+- added analysis for poissons ratio
+  - first runs marker deltas and necking point
+  - error checks
+  - calculate poissons ratio (radial strain / longitudinal strain)
+  - plot
+- added outlier removal class to remove outlier points manually via interactive plot
+  - when button clicked user can select which output data they want to interact with
+    - marker tracker does not work properly as it plots distances and removing points does not directly correlate to distances
+  - when clicking points they are removed from plot and plot updates, as well as from data frame
+  - also included buttons to save selections and undo them as well
+
+2/16
+
+- frame selector works
+  - when clicking frame selector button in main ui, new window opens
+  - displays first frame, 2 confirm btns and a slider
+  - use the slider to find a frame
+  - click confirm start/end selection
+  - will save both selection in child class (frame selector window class)
+  - main window checks if window was opened (self.child exists) and assigns the child class's frame selections to parent class frame start/end if selections were made
+  - else they are just 0 and n_frames - 1
+- updated marker tracker, marker selection, and necking point to accommodate frame selections
+- formatted ttk buttons in frame select window
+- added error catch for frame selections to ensure video has been selected first
+- updated all first frame displays to move window to top left so it doesn't need to be moved since some is usually off screen
+- frame selections now have a label to indicate selected frames in main ui
+- indicators also in frame selections window
+- went back to old file structure (scripts in root dir)
+- fixed bug when moving window
+- all video/img windows scale to 90% of monitor resolution, but when saving data original resolution values used
+
+2/15
+
+- updated file structure
+- updated most tk objects to ttk objects (themed tkinter objs)
+- added styles to ttk objects
+- added frame selector class (and btn in parent window)
+- frame selector allows user to select start and end frames of video (in progress)
+
+2/13
+
+- updated horizontal pixel removal parameters to remove left or right x% of edges from necking point consideration separately
+- updated ui to have separate inputs
+- added plotting functionality for necking point
+  - plots x location of necking point vs time
+- updated code documentation
+- added failed exit status to marker selection if ESC key is pressed
+- marker selection circles now have a radius corresponding to user spec'd bbox size
+- when selecting markers, first frame resolution is now scaled to ensure full frame is in view and selection can be made anywhere
+  - when tracking video plays and when marker locations saved, the original resolution is displayed and recorded, scaling is just for first frame selections and then scaled back to original resolution
+
+2/12
+
+- moved tkinter ui to an object oriented setup for easier expanding
+- added various ui parameters for tweaking necking point process
+  - added bbox size for marker tracker
+  - added binarization pixel intensity threshold for necking pt
+  - added percent crop of edges for necking point
+- added functions for producing error/warning msgs
+  - added error message for if binarize threshold too big/small
+  - added error message for if unable to open video for necking and markers
+  - added error message for if video was unable to open
+- adjusted marker tracking bbox so that initial locations of tracker selections become the center of the tracker, not the top left corner
+- added ability to exclude outer x% of horizontal pixels from consideration for necking point
+- added ability to choose between 2 tracking methods
+  - KCF: good for more stable markers
+  - CSRT: good for tracking deformable objects
+- removed sys.exit when escaping marker tracking, instead just close window but keep ui open
+- added buttons to plot data from video tracking functions
+- began plotting functionality for tracking 2 marker distances relative to eachother
+- calculate euclidean distances of markers
+- plot distances of markers against time (currently in seconds)
+- added function to simplify plot formatting code
+- added 'figures' folder for saving code
+- added exit button that calls sys.exit since just closing window can cause it to freeze up
+
+2/4
+
+- added ui for selecting video and tracking operation
+
+2/3
+
+- ditched contour method, opting to just track edges as curve of contour was so miniscule
+- added distance tracking between top and bottom edges
+- find min distance location
+- added blue vertical lines for tracking all distances visually, only shows every 50th pixel
+- min distance is drawn in red
+- multiple min locations generally near eachother, choose median of indices at which min occurs
+- save frame, time, and x location and y distance where necking occurs each frame to 'Necking_Point_Output.csv'
+
+1/30
+
+- for necking point added frame binarization
+- added contour tracking functionality
+- contour gradient thresholds
+- added area threshold
+
+1/29
+
+- fixed right click to deselect bug
+  - right click removed markers from list but not from screen
+- documentation
+- obtained pixel locations of tracker center at each frame update
+- saved these location to df->csv over each frame
+  - output is 'Tracking_Output.csv'
+
+1/26
+
+- init commit
+- read video file
+- ability to select markers from first frame
+- ability to deselect markers by right clicking
+- initialize trackers from selection
+- track markers throughout course of video