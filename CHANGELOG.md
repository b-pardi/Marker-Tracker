--- conflicted
+++ resolved
@@ -1,267 +1,263 @@
-## ISSUES
-
-## TODO
-Housekeeping
-- switch possible options to Enums
-
-Hydrogel
-
-Multi purpose
-- adjust outlier removal to work with multiple dataset readings
-    - text field to enter either number or 'all'
-- identifier for plot legend labels
-<<<<<<< HEAD
-- clean up outlier removal ui using grid instead of pack
-- plot opt to fix axis limits
-=======
->>>>>>> 387d179e
-
-Cell Mechanics
-- see about surface tracking on the lighter videos
-
-
-# Changelog
-
-3/18
-- cleaned up outlier removal tool opting for grid instead of pack for ui elements
-- added more enums to replace method of storing user opts
-- fixed bug where time interval entries showed up below filemode radio btns when timelapse var checked
-- added label and entry for user to indicate a custom data label for the output csv and figures
-- added error checking to ensure that label hasn't been used previously in the output file
-- replaced old data_label method with the custom one, defaulting to the old one if no label is entered for the following analysis functions:
-    - rms_distance
-    - marker_velocity
-
-3/12
-- bug fix with removal of last appended data button
-- tried improve_binarization for necking point, it sucked
-
-3/11
-- added tk msg box to ask ok/cancel
-- added ui buttons to select to undo previous append operation for each tracking operation
-- implemented functionality of those buttons
-    - finds n_entities and locates columns with that number (and a dash) and removes them
-- added entry to outlier removal window to indicate which set to look for outliers in
-- fixed marker velocity outlier removal
-- fixed all poissons ratio analysis that broke during column renaming for appending data feature
-- added error check for cell velocity outlier removal to check if user entered erroneous dataset choice
-- added error checking for if tracker is lost indicating user to adjust params and retry
-- marker velocity outlier removal now works with user inputted datasets beyond the first
-- added marker spread to outlier removal tool
-
-3/10
-- reworked how data is recorded for all tracking operations s.t. initial columns have a 1 prepended to all column headers, instead of renaming column headers to 1 if appending
-- surface area tracking now can plot the appended data
-- added a checking function to determine if data has multiple appeneded videos tracked or 1 video with multiple trackers
-    - cannot handle multiple appended videos with multiple trackers each
-- marker distance reworked to handle either multiple trackers 1 video or multiple videos 1 tracker each
-- marker velocity reworked same as marker distance
-- all poissons ratio related analysis has error checks in place to ensure only 1 tracked video
-
-
-3/8
-- added ui widgets to indicate if overwriting or appending existing tracking data
-- recorded data now also includes original video data originates from
-- added ability to append data from separate tracking videos to existing data
-    - this ability has been added to all 3 available tracking operations performing the same way
-    - each column of new data gets prepended a number incr by 1 from number of previous tracked entities
-
-3/7
-- refined cell surface area tracking
-    - improved binarization function
-        - contrast limited adaptive histogram equalization
-        - background subtraction
-        - morphological closing
-        - edge detection mask (1 iter edge dilation)
-        - erosion
-    - adaptive thresholding after binarization (helps somehow)
-    - track specifically the largest contour that is within a threshold distance from the marker center
-- record data for surface area
-- plot surface area data over time
-- added parameters to ui for tweaking surface area
-    - bbox size (same as for regular marker tracking)
-    - distance from marker threshold for how far to look from the marker for contours
-
-3/4
-- added a scrollbar to ui
-- surface tracking progress
-
-2/29
-- plot difference between euclidean and horizontal distances over time
-- plot derivative of poissons ratio over time
-- plot derivative of longitudinal strain over time
-- plot derivative of radial strain over time
-
-2/28
-- whole heap of plot formatting
-- major adjustments to outlier removal
-    - separate plots generated for marker deltas and marker tracking
-    - marker tracking outliers use marker velocity calculations
-    - fixed issue where when removing points from marker deltas, it would not remove where clicked
-        - this was due to marker deltas points not directly corresponding to tracked marker points (intermediate calculations)
-        - multiplying index by n_trackers fixes this
-    - applied this fix to marker velocity so multiple markers can be plotted and have outliers removed
-    - can now plot multiple markers tracked at once and removing one marker's outlier removes that same time point of the others as well, so no time points have na values
-    - formatted plots using plot args from the analysis functions that generate them
-- err catch for if len of tracker data is different
-
-2/26
-- plot_avgs_bar_data function complete
-    - refactored for a simpler approach to variable number of trackers (ensure list is passed in regardless of if 1 or more trackers)
-- refactored scatter plotting function to same
-- refactored all functions that call these functions appropriately
-- added saved dfs for intermediate calculations of cell velocity, cell rms displacement and poissons ratio
-- adapted cell displacement to work for multiple trackers
-- for cell velocity added ui input to specify number of ranges for bar graph
-- account for timelapses (framerate does not directly correlate to time)
-    - add to ui checkbox for if is timelapse
-    - if yes, prompt for input of time units and frame interval
-        - if no, stay default (s)
-    - df time column will correspond to this user selection
-    - time column in df reflects time units (f string in column header)
-    - adjusted analysis functions to get time values from time column by looking for column headers that contain 'Time' instead of an exact match of 'Time(s)'
-    - grab time units for plots from this column header
-    - adjust all plot_args definitions so the x label contains these units
-    - add err msg for if is timelapse box checked and no inputs entered
-
-2/23
-- adapted cell velocity to work with multiple trackers
-- plot function can now take multiple indep and dep datasets (previously only multiple indep datasets)
-
-2/20
-- poissons ratio negative sign
-- changed error message in poissons ration to a warning since outlier removal may have effect but still be same video on same time range 
-- added fft to marker velocity plotting
-- implemented single marker total travel distance (RMS displacement)
-- adjusted plot_data function to be able to plot 1 or more dependent sets passing in multiple sets as a list
-- adjusted marker deltas plot to show horizontal distances and euclidean distances
-- added input fields to specify units and conversion factor from pixels to those units
-- updated all analysis functions to scale all pixel data by this factor
-- updated all plotting to have y label include the user spec'd units converting to
-- added confirmation labels on outlier removal too when changes save or undone
-
-2/19
-- added plot customizations option in the form of modifiable json file that analysis.py reads before plotting
-- separated main ui code and all tracking routines to different files
-- added ability to scroll through frames with an arrow key (shift arrow for skipping 10 frames) in frame selector
-- added label to indicate this
-- added buttons and structure for 3 cell mechanics visualizations
-- implemented cell velocity visualizations
-- added single marker tracking as an option for outlier removal
-
-2/18
-- added tiff to available files for reading
-- added longitudinal strain plot for marker deltas
-- added radial strain plot to necking point analysis
-    - plots necking point length (diameter of gel at necking point) vs time
-- added button for poissons ratio
-- added error checking for poissons ratio calculations
-    - checks if tracking operations previously ran on the same data in the same time range
-- added analysis for poissons ratio
-    - first runs marker deltas and necking point
-    - error checks
-    - calculate poissons ratio (radial strain / longitudinal strain)
-    - plot
-- added outlier removal class to remove outlier points manually via interactive plot
-    - when button clicked user can select which output data they want to interact with
-        - marker tracker does not work properly as it plots distances and removing points does not directly correlate to distances
-    - when clicking points they are removed from plot and plot updates, as well as from data frame
-    - also included buttons to save selections and undo them as well
-
-
-2/16
-- frame selector works
-    - when clicking frame selector button in main ui, new window opens
-    - displays first frame, 2 confirm btns and a slider
-    - use the slider to find a frame
-    - click confirm start/end selection
-    - will save both selection in child class (frame selector window class)
-    - main window checks if window was opened (self.child exists) and assigns the child class's frame selections to parent class frame start/end if selections were made
-    - else they are just 0 and n_frames - 1
-- updated marker tracker, marker selection, and necking point to accommodate frame selections
-- formatted ttk buttons in frame select window
-- added error catch for frame selections to ensure video has been selected first
-- updated all first frame displays to move window to top left so it doesn't need to be moved since some is usually off screen
-- frame selections now have a label to indicate selected frames in main ui
-- indicators also in frame selections window
-- went back to old file structure (scripts in root dir)
-- fixed bug when moving window
-- all video/img windows scale to 90% of monitor resolution, but when saving data original resolution values used
-
-2/15
-- updated file structure
-- updated most tk objects to ttk objects (themed tkinter objs)
-- added styles to ttk objects
-- added frame selector class (and btn in parent window)
-- frame selector allows user to select start and end frames of video (in progress)
-
-
-2/13
-- updated horizontal pixel removal parameters to remove left or right x% of edges from necking point consideration separately
-- updated ui to have separate inputs
-- added plotting functionality for necking point
-    - plots x location of necking point vs time
-- updated code documentation
-- added failed exit status to marker selection if ESC key is pressed
-- marker selection circles now have a radius corresponding to user spec'd bbox size
-- when selecting markers, first frame resolution is now scaled to ensure full frame is in view and selection can be made anywhere
-    - when tracking video plays and when marker locations saved, the original resolution is displayed and recorded, scaling is just for first frame selections and then scaled back to original resolution
-
-2/12
-- moved tkinter ui to an object oriented setup for easier expanding
-- added various ui parameters for tweaking necking point process
-    - added bbox size for marker tracker
-    - added binarization pixel intensity threshold for necking pt
-    - added percent crop of edges for necking point
-- added functions for producing error/warning msgs
-    - added error message for if binarize threshold too big/small
-    - added error message for if unable to open video for necking and markers
-    - added error message for if video was unable to open
-- adjusted marker tracking bbox so that initial locations of tracker selections become the center of the tracker, not the top left corner
-- added ability to exclude outer x% of horizontal pixels from consideration for necking point
-- added ability to choose between 2 tracking methods
-    - KCF: good for more stable markers
-    - CSRT: good for tracking deformable objects
-- removed sys.exit when escaping marker tracking, instead just close window but keep ui open
-- added buttons to plot data from video tracking functions
-- began plotting functionality for tracking 2 marker distances relative to eachother
-- calculate euclidean distances of markers
-- plot distances of markers against time (currently in seconds)
-- added function to simplify plot formatting code
-- added 'figures' folder for saving code
-- added exit button that calls sys.exit since just closing window can cause it to freeze up
-
-2/4
-- added ui for selecting video and tracking operation
-
-2/3
-- ditched contour method, opting to just track edges as curve of contour was so miniscule
-- added distance tracking between top and bottom edges
-- find min distance location
-- added blue vertical lines for tracking all distances visually, only shows every 50th pixel
-- min distance is drawn in red
-- multiple min locations generally near eachother, choose median of indices at which min occurs
-- save frame, time, and x location and y distance where necking occurs each frame to 'Necking_Point_Output.csv'
-
-1/30
-- for necking point added frame binarization
-- added contour tracking functionality
-- contour gradient thresholds
-- added area threshold
-
-1/29
-- fixed right click to deselect bug
-    - right click removed markers from list but not from screen
-- documentation
-- obtained pixel locations of tracker center at each frame update
-- saved these location to df->csv over each frame
-    - output is 'Tracking_Output.csv'
-
-1/26
-
-- init commit
-- read video file
-- ability to select markers from first frame
-- ability to deselect markers by right clicking
-- initialize trackers from selection
+## ISSUES
+
+## TODO
+Housekeeping
+- switch possible options to Enums
+
+Hydrogel
+
+Multi purpose
+- adjust outlier removal to work with multiple dataset readings
+    - text field to enter either number or 'all'
+- identifier for plot legend labels
+- plot opt to fix axis limits
+
+Cell Mechanics
+- see about surface tracking on the lighter videos
+
+
+# Changelog
+
+3/18
+- cleaned up outlier removal tool opting for grid instead of pack for ui elements
+- added more enums to replace method of storing user opts
+- fixed bug where time interval entries showed up below filemode radio btns when timelapse var checked
+- added label and entry for user to indicate a custom data label for the output csv and figures
+- added error checking to ensure that label hasn't been used previously in the output file
+- replaced old data_label method with the custom one, defaulting to the old one if no label is entered for the following analysis functions:
+    - rms_distance
+    - marker_velocity
+
+3/12
+- bug fix with removal of last appended data button
+- tried improve_binarization for necking point, it sucked
+
+3/11
+- added tk msg box to ask ok/cancel
+- added ui buttons to select to undo previous append operation for each tracking operation
+- implemented functionality of those buttons
+    - finds n_entities and locates columns with that number (and a dash) and removes them
+- added entry to outlier removal window to indicate which set to look for outliers in
+- fixed marker velocity outlier removal
+- fixed all poissons ratio analysis that broke during column renaming for appending data feature
+- added error check for cell velocity outlier removal to check if user entered erroneous dataset choice
+- added error checking for if tracker is lost indicating user to adjust params and retry
+- marker velocity outlier removal now works with user inputted datasets beyond the first
+- added marker spread to outlier removal tool
+
+3/10
+- reworked how data is recorded for all tracking operations s.t. initial columns have a 1 prepended to all column headers, instead of renaming column headers to 1 if appending
+- surface area tracking now can plot the appended data
+- added a checking function to determine if data has multiple appeneded videos tracked or 1 video with multiple trackers
+    - cannot handle multiple appended videos with multiple trackers each
+- marker distance reworked to handle either multiple trackers 1 video or multiple videos 1 tracker each
+- marker velocity reworked same as marker distance
+- all poissons ratio related analysis has error checks in place to ensure only 1 tracked video
+
+
+3/8
+- added ui widgets to indicate if overwriting or appending existing tracking data
+- recorded data now also includes original video data originates from
+- added ability to append data from separate tracking videos to existing data
+    - this ability has been added to all 3 available tracking operations performing the same way
+    - each column of new data gets prepended a number incr by 1 from number of previous tracked entities
+
+3/7
+- refined cell surface area tracking
+    - improved binarization function
+        - contrast limited adaptive histogram equalization
+        - background subtraction
+        - morphological closing
+        - edge detection mask (1 iter edge dilation)
+        - erosion
+    - adaptive thresholding after binarization (helps somehow)
+    - track specifically the largest contour that is within a threshold distance from the marker center
+- record data for surface area
+- plot surface area data over time
+- added parameters to ui for tweaking surface area
+    - bbox size (same as for regular marker tracking)
+    - distance from marker threshold for how far to look from the marker for contours
+
+3/4
+- added a scrollbar to ui
+- surface tracking progress
+
+2/29
+- plot difference between euclidean and horizontal distances over time
+- plot derivative of poissons ratio over time
+- plot derivative of longitudinal strain over time
+- plot derivative of radial strain over time
+
+2/28
+- whole heap of plot formatting
+- major adjustments to outlier removal
+    - separate plots generated for marker deltas and marker tracking
+    - marker tracking outliers use marker velocity calculations
+    - fixed issue where when removing points from marker deltas, it would not remove where clicked
+        - this was due to marker deltas points not directly corresponding to tracked marker points (intermediate calculations)
+        - multiplying index by n_trackers fixes this
+    - applied this fix to marker velocity so multiple markers can be plotted and have outliers removed
+    - can now plot multiple markers tracked at once and removing one marker's outlier removes that same time point of the others as well, so no time points have na values
+    - formatted plots using plot args from the analysis functions that generate them
+- err catch for if len of tracker data is different
+
+2/26
+- plot_avgs_bar_data function complete
+    - refactored for a simpler approach to variable number of trackers (ensure list is passed in regardless of if 1 or more trackers)
+- refactored scatter plotting function to same
+- refactored all functions that call these functions appropriately
+- added saved dfs for intermediate calculations of cell velocity, cell rms displacement and poissons ratio
+- adapted cell displacement to work for multiple trackers
+- for cell velocity added ui input to specify number of ranges for bar graph
+- account for timelapses (framerate does not directly correlate to time)
+    - add to ui checkbox for if is timelapse
+    - if yes, prompt for input of time units and frame interval
+        - if no, stay default (s)
+    - df time column will correspond to this user selection
+    - time column in df reflects time units (f string in column header)
+    - adjusted analysis functions to get time values from time column by looking for column headers that contain 'Time' instead of an exact match of 'Time(s)'
+    - grab time units for plots from this column header
+    - adjust all plot_args definitions so the x label contains these units
+    - add err msg for if is timelapse box checked and no inputs entered
+
+2/23
+- adapted cell velocity to work with multiple trackers
+- plot function can now take multiple indep and dep datasets (previously only multiple indep datasets)
+
+2/20
+- poissons ratio negative sign
+- changed error message in poissons ration to a warning since outlier removal may have effect but still be same video on same time range 
+- added fft to marker velocity plotting
+- implemented single marker total travel distance (RMS displacement)
+- adjusted plot_data function to be able to plot 1 or more dependent sets passing in multiple sets as a list
+- adjusted marker deltas plot to show horizontal distances and euclidean distances
+- added input fields to specify units and conversion factor from pixels to those units
+- updated all analysis functions to scale all pixel data by this factor
+- updated all plotting to have y label include the user spec'd units converting to
+- added confirmation labels on outlier removal too when changes save or undone
+
+2/19
+- added plot customizations option in the form of modifiable json file that analysis.py reads before plotting
+- separated main ui code and all tracking routines to different files
+- added ability to scroll through frames with an arrow key (shift arrow for skipping 10 frames) in frame selector
+- added label to indicate this
+- added buttons and structure for 3 cell mechanics visualizations
+- implemented cell velocity visualizations
+- added single marker tracking as an option for outlier removal
+
+2/18
+- added tiff to available files for reading
+- added longitudinal strain plot for marker deltas
+- added radial strain plot to necking point analysis
+    - plots necking point length (diameter of gel at necking point) vs time
+- added button for poissons ratio
+- added error checking for poissons ratio calculations
+    - checks if tracking operations previously ran on the same data in the same time range
+- added analysis for poissons ratio
+    - first runs marker deltas and necking point
+    - error checks
+    - calculate poissons ratio (radial strain / longitudinal strain)
+    - plot
+- added outlier removal class to remove outlier points manually via interactive plot
+    - when button clicked user can select which output data they want to interact with
+        - marker tracker does not work properly as it plots distances and removing points does not directly correlate to distances
+    - when clicking points they are removed from plot and plot updates, as well as from data frame
+    - also included buttons to save selections and undo them as well
+
+
+2/16
+- frame selector works
+    - when clicking frame selector button in main ui, new window opens
+    - displays first frame, 2 confirm btns and a slider
+    - use the slider to find a frame
+    - click confirm start/end selection
+    - will save both selection in child class (frame selector window class)
+    - main window checks if window was opened (self.child exists) and assigns the child class's frame selections to parent class frame start/end if selections were made
+    - else they are just 0 and n_frames - 1
+- updated marker tracker, marker selection, and necking point to accommodate frame selections
+- formatted ttk buttons in frame select window
+- added error catch for frame selections to ensure video has been selected first
+- updated all first frame displays to move window to top left so it doesn't need to be moved since some is usually off screen
+- frame selections now have a label to indicate selected frames in main ui
+- indicators also in frame selections window
+- went back to old file structure (scripts in root dir)
+- fixed bug when moving window
+- all video/img windows scale to 90% of monitor resolution, but when saving data original resolution values used
+
+2/15
+- updated file structure
+- updated most tk objects to ttk objects (themed tkinter objs)
+- added styles to ttk objects
+- added frame selector class (and btn in parent window)
+- frame selector allows user to select start and end frames of video (in progress)
+
+
+2/13
+- updated horizontal pixel removal parameters to remove left or right x% of edges from necking point consideration separately
+- updated ui to have separate inputs
+- added plotting functionality for necking point
+    - plots x location of necking point vs time
+- updated code documentation
+- added failed exit status to marker selection if ESC key is pressed
+- marker selection circles now have a radius corresponding to user spec'd bbox size
+- when selecting markers, first frame resolution is now scaled to ensure full frame is in view and selection can be made anywhere
+    - when tracking video plays and when marker locations saved, the original resolution is displayed and recorded, scaling is just for first frame selections and then scaled back to original resolution
+
+2/12
+- moved tkinter ui to an object oriented setup for easier expanding
+- added various ui parameters for tweaking necking point process
+    - added bbox size for marker tracker
+    - added binarization pixel intensity threshold for necking pt
+    - added percent crop of edges for necking point
+- added functions for producing error/warning msgs
+    - added error message for if binarize threshold too big/small
+    - added error message for if unable to open video for necking and markers
+    - added error message for if video was unable to open
+- adjusted marker tracking bbox so that initial locations of tracker selections become the center of the tracker, not the top left corner
+- added ability to exclude outer x% of horizontal pixels from consideration for necking point
+- added ability to choose between 2 tracking methods
+    - KCF: good for more stable markers
+    - CSRT: good for tracking deformable objects
+- removed sys.exit when escaping marker tracking, instead just close window but keep ui open
+- added buttons to plot data from video tracking functions
+- began plotting functionality for tracking 2 marker distances relative to eachother
+- calculate euclidean distances of markers
+- plot distances of markers against time (currently in seconds)
+- added function to simplify plot formatting code
+- added 'figures' folder for saving code
+- added exit button that calls sys.exit since just closing window can cause it to freeze up
+
+2/4
+- added ui for selecting video and tracking operation
+
+2/3
+- ditched contour method, opting to just track edges as curve of contour was so miniscule
+- added distance tracking between top and bottom edges
+- find min distance location
+- added blue vertical lines for tracking all distances visually, only shows every 50th pixel
+- min distance is drawn in red
+- multiple min locations generally near eachother, choose median of indices at which min occurs
+- save frame, time, and x location and y distance where necking occurs each frame to 'Necking_Point_Output.csv'
+
+1/30
+- for necking point added frame binarization
+- added contour tracking functionality
+- contour gradient thresholds
+- added area threshold
+
+1/29
+- fixed right click to deselect bug
+    - right click removed markers from list but not from screen
+- documentation
+- obtained pixel locations of tracker center at each frame update
+- saved these location to df->csv over each frame
+    - output is 'Tracking_Output.csv'
+
+1/26
+
+- init commit
+- read video file
+- ability to select markers from first frame
+- ability to deselect markers by right clicking
+- initialize trackers from selection
 - track markers throughout course of video