'''
Author: Brandon Pardi
Created 1/26/2024

routines for tracking capabilities
'''

import cv2
import numpy as np
import pandas as pd
import time
import screeninfo
import threading
import queue
from collections import defaultdict

from exceptions import error_popup, warning_popup
from enums import *

def scale_frame(frame, scale_factor=0.9):
    """Sometimes resolution of video is larger than resolution of monitor this software is running on.
    This function scales the resolution of the frame so the entire frame can be seen for selecting markers or just general analysis.
    Scaling preseves aspect ratio, so it determines which dimension is most cut off from viewing (width or height),
    and determines caling ratio for the other dimension based on that.

    Distances of objects being tracked are scaled back up when recording data, so movement of tracked objects are recorded in the original resolution.

    Args:
        frame (numpy.ndarray): indv frame of video being tracked that will be scaled and returned
        scale_factor (float, optional): fraction of monitor resolution to scale image. Defaults to 0.9.

    Returns:
        scaled_frame (numpy.ndarray): scaled version of frame that was passed in
        min_scale_factor (float): Determing scale factor, used to scale values back up before recording data.
    """    
    monitor = screeninfo.get_monitors()[0] # get primary monitor resolution

    # get indv scale factors for width and height
    scale_factor_height = scale_factor * (monitor.height / frame.shape[0])
    scale_factor_width = scale_factor * (monitor.width / frame.shape[1])

    min_scale_factor = min(scale_factor_width, scale_factor_height)

    # resize based on scale factors
    scaled_frame = cv2.resize(frame, (int(frame.shape[1] * min_scale_factor), int(frame.shape[0] * min_scale_factor)))
    return scaled_frame, min_scale_factor

def mouse_callback(event, x, y, flags, params):
    """handle mouse clicks during software execution
    intended for use with the selection of trackers

    Args:
        event (int): represents the mouse event type
        x (int): x coord of selection
        y (int): y coord of selection
        flags (int ): addtl flags of mouse selection state
        params (dict): parameters being passed into the callback
    """    
    first_frame = params['first_frame']
    marker_positions = params["marker_positions"]
    bbox_size = params['bbox_size']
    radius = bbox_size // 2

    # scale frame for display so full image in view even if video res > monitor res
    first_frame_scaled, scale_factor = scale_frame(first_frame)

    if event == cv2.EVENT_LBUTTONDOWN: # on left click save pos and show on screen
        cur_marker = [(int(x / scale_factor), int(y / scale_factor))] # ensure original resolution coords stored
        marker_positions.append(cur_marker)

    if event == cv2.EVENT_RBUTTONDOWN: # on right click remove last selection
        if marker_positions:
            marker_positions.pop()

    cur_frame = first_frame_scaled.copy()
    for marker in marker_positions: # draw circles where selections made
        scaled_x = int(marker[0][0] * scale_factor)
        scaled_y = int(marker[0][1] * scale_factor)
        cv2.circle(cur_frame, (scaled_x, scaled_y), int(radius*scale_factor), (255, 255, 0), 2) # draw circle where clicked

    cv2.imshow('Select Markers', cur_frame)
    cv2.moveWindow('Select Markers', 50, 50)


def select_markers(cap, bbox_size, frame_start, preprocessVals = None):
    """event loop for handling initial marker selection

    Args:
        cap (cv2.VideoCapture): loaded video file for selecting markers of
        bbox_size (int): size of bounding box that is spec'd by user in ui
        frame_start (int): starting frame of video indicated in the frame selection tool

    Returns:
        mouse_params['marker_positions'] (list): selected marker positions
        first_frame (np.Array(np.uint8)): 3D array of 8 bit BGR pixel values of first frame
    """    
    cap.set(cv2.CAP_PROP_POS_FRAMES, frame_start)
    ret, first_frame = cap.read() # get first frame for selection

    if preprocessVals is not None:
        first_frame = preprocess_frame(first_frame, preprocessVals)
    
    cv2.imshow('Select Markers', first_frame) # show first frame
    cv2.moveWindow('Select Markers', 50, 50)

    mouse_params = {"first_frame": first_frame.copy(), "marker_positions": [], 'bbox_size': bbox_size}
    cv2.setMouseCallback('Select Markers', mouse_callback, mouse_params) # set mouse callback function defn above
    
    # inf loop until user hits esc to cancel or enter to confirm selections
    while True:
        key = cv2.waitKey(1) # wait to capture input
        if key == 27: # 27 is ASCII for escape key
            print("SELECTIONS CANCELLED")
            cv2.destroyAllWindows()
            mouse_params['marker_positions'] = [(-1,-1)] # exit status failed
            break
        elif key == 13: # 13 ASCII for Enter key
            print(f"Selected positions: {mouse_params['marker_positions']}")
            break

    # close windows upon hitting select
    cv2.destroyAllWindows()
    
    return mouse_params['marker_positions'], first_frame

def record_data(file_mode, data_dict, output_fp):
    """
    Saves or appends tracking data to a CSV file based on the provided file mode. This function handles data formatting, 
    checks for empty labels, and ensures correct indexing and merging for new tracking data entries.

    Details:
        - If set to overwrite, the function creates a new DataFrame from the tracking data and saves it to the specified file path.
        - If set to append, the function loads an existing CSV file, increments tracking identifiers, and merges new data with existing data.
        - Ensures that each entry is correctly labeled and indexed, particularly important for maintaining consistent and readable data structures in long-term tracking studies.

    Note:
        - The function assumes that the input data dictionary is structured with keys corresponding to DataFrame column names.
        - It is crucial that the existing data file (when appending) is formatted correctly to prevent data corruption or misalignment.
        - Errors or exceptions might occur if the file operations encounter issues like permissions or disk space errors, which should be handled by the calling function.

    Args:
        file_mode (FileMode): Enum specifying whether to 'OVERWRITE' the existing file or 'APPEND' to it.
        data_dict (dict): Dictionary containing the tracking data to record, with keys as column names and values as lists of data points.
        output_fp (str): File path where the CSV file will be saved or appended.

    Returns:
        None: The function does not return any value but writes data directly to a CSV file specified by `output_fp`.
    """
    if file_mode == FileMode.OVERWRITE:
        # check data label and put default value if empty
        if data_dict['1-data_label'] == '':
            data_dict['1-data_label'] = 'data1'
        dist_df = pd.DataFrame(data_dict)
        dist_df.set_index('1-Frame', inplace=True)
        dist_df.to_csv(output_fp)
    elif file_mode == FileMode.APPEND:
        dist_df = pd.read_csv(output_fp)
        num_prev_trackers = int(dist_df.columns[-1][0])
        print(f"Num previous tracked entities: {num_prev_trackers}")

        if data_dict['1-data_label'] == '':
            data_dict['1-data_label'] = f'data{num_prev_trackers+1}'

        # create new df of current tracking data and merge into previous
        cur_df = pd.DataFrame(data_dict)

        # rename df to indicate which num tracker this is
        '''cur_df.rename(columns={
                '1-Frame': f'{num_prev_trackers+1}-Frame',
                f'1-Time({time_units})': f'{num_prev_trackers+1}-Time({time_units})','1-x at necking point (px)': f'{num_prev_trackers+1}-x at necking point (px)',
                '1-y necking distance (px)': f'{num_prev_trackers+1}-y necking distance (px)',
                '1-video_file_name' : f'{num_prev_trackers+1}-video_file_name',
                '1-data_label': f'{num_prev_trackers+1}-data_label'
            }, inplace=True)'''
        new_col_names = {}
        for col in cur_df.columns:
            if col.startswith('1-'):
                new_col = col.replace('1-', f'{num_prev_trackers+1}-')
                new_col_names[col] = new_col
        cur_df.rename(columns=new_col_names, inplace=True)
        
        dist_df_merged = pd.concat([dist_df, cur_df], axis=1)
        dist_df_merged.to_csv(output_fp, index=False)

def init_trackers(marker_positions, bbox_size, first_frame, tracker_choice=TrackerChoice.KCF):
    """
    Initializes and configures trackers based on specified marker positions, bounding box size, and tracker type. The function
    scales the first frame, sets up the trackers, and initializes them with the position and size of the bounding boxes around the markers.

    Details:
        - The function supports multiple types of trackers, allowing selection based on the tracking requirements and performance characteristics.
        - Trackers are initialized with bounding boxes centered on the provided marker positions, adjusted according to the scale of the first frame.
        - This setup is essential for subsequent tracking operations where accuracy and reliability depend heavily on the initial configuration.

    Note:
        - Ensure that the `first_frame` is the first frame of an openCV video.
        - The marker positions should be accurately determined as they directly affect the tracking performance.
        - This function is typically called at the start of a tracking session to prepare the trackers for the video processing tasks.

    Args:
        marker_positions (list of tuples): Positions of the markers to track, each given as (x, y) coordinates.
        bbox_size (int): Size of the square bounding box for each tracker.
        first_frame (np.array): The first frame of the video used for scaling and initializing the trackers.
        tracker_choice (TrackerChoice, optional): The type of tracker to use, defaults to `TrackerChoice.KCF`. Options are `TrackerChoice.KCF` or `TrackerChoice.CSRT`.

    Returns:
        list: A list of initialized tracker objects ready for use in tracking operations.
    """
    # create trackers
    trackers = []
    if tracker_choice == TrackerChoice.KCF:
        for _ in range(len(marker_positions)):
            trackers.append(cv2.TrackerKCF_create())
    elif tracker_choice == TrackerChoice.CSRT:
        for _ in range(len(marker_positions)):
            trackers.append(cv2.TrackerCSRT_create())
    elif tracker_choice == TrackerChoice.KLT:
        old_gray = cv2.cvtColor(scale_frame(first_frame)[0], cv2.COLOR_BGR2GRAY)
        marker_positions = [mp[0] for mp in marker_positions]
        p0 = cv2.goodFeaturesToTrack(old_gray, mask=None, maxCorners=100, qualityLevel=0.3, minDistance=7, blockSize=7)
        #p0 = np.array(marker_positions, dtype=np.float32).reshape(-1, 1, 2)
        return old_gray, p0

    # init trackers
    scaled_first_frame, scale_factor = scale_frame(first_frame)
    for i, mark_pos in enumerate(marker_positions):
        bbox = (int((mark_pos[0][0] - bbox_size // 2) * scale_factor),
                int((mark_pos[0][1] - bbox_size // 2) * scale_factor),
                int(bbox_size * scale_factor),
                int(bbox_size * scale_factor))
        trackers[i].init(scaled_first_frame, bbox)

    return trackers

def preprocess_frame(frame, preprocessVals):
    # Initialize a variable to store the modified frame
    modified_frame = frame.copy()

    # Apply sharpening
    if preprocessVals["Blur/Sharpness"] != 0:
        modified_frame = sharpen_frame(modified_frame, preprocessVals["Blur/Sharpness"])

    # Apply contrast enhancement
    if preprocessVals["Contrast"] > 0:
        modified_frame = enhance_contrast(modified_frame, preprocessVals["Contrast"])
    
    # Apply brightness adjustment
    if preprocessVals["Brightness"] != 0:
        modified_frame = adjust_gamma(modified_frame, preprocessVals["Brightness"])

    return modified_frame

def enhance_contrast(frame, strength=50):
    # Define parameters for contrast enhancement
    clip_limit = 3.0
    tile_grid_size = (8, 8)
    
    # Apply CLAHE (Contrast Limited Adaptive Histogram Equalization)
    clahe = cv2.createCLAHE(clipLimit=clip_limit, tileGridSize=tile_grid_size)
    enhanced_frame = clahe.apply(frame)
    
    # Adjust contrast strength
    enhanced_frame = cv2.addWeighted(frame, 1 + strength / 100, enhanced_frame, 0.0, 0.0)
    
    return enhanced_frame

def sharpen_frame(frame, strength=1.0):
    if strength > 0:
        # Sharpening
        scaled_strength = strength / 100
        kernel = np.array([[0, -0.2, 0],
                           [-0.2, 2 + 3 * scaled_strength, -0.2],
                           [0, -0.2, 0]])
    else:
        # Blurring
        scaled_strength = abs(strength) / 30
        kernel_size = int(1 + 2 * scaled_strength)
        if kernel_size % 2 == 0:  # Ensure the kernel size is odd
            kernel_size += 1
        blurred = cv2.GaussianBlur(frame, (kernel_size, kernel_size), 0)
        return blurred

    # Apply the kernel to the image
    result = cv2.filter2D(frame, -1, kernel)
    return result

def adjust_gamma(frame, gamma=50.0):
    # Apply gamma correction
    gamma=1-gamma/100
    gamma_corrected = np.array(255 * (frame / 255) ** gamma, dtype='uint8')
    return gamma_corrected


def track_klt_optical_flow(
        marker_positions,
        first_frame,
        frame_start,
        frame_end,
        cap,
        bbox_size,
        tracker_choice,
        frame_record_interval,
        frame_interval,
        time_units,
        file_mode,
        video_file_name,
        data_label):

    prev_gray, p0 = init_trackers(marker_positions, bbox_size, first_frame, tracker_choice)
    iter_lim = 10 # lk stop critera will try max 10 iterations or,
    goal_acc = 0.03 # if accuracy is <= 3%

    print('p0: ', p0, '\n\nprev_gray: ', prev_gray)

    lk_params = {
        'winSize': (15,15),
        'maxLevel': 2, # number of pyramid levels, 2 would be using image at original, half, and quarter scales
        'criteria': (cv2.TermCriteria_EPS | cv2.TermCriteria_COUNT, iter_lim, goal_acc)
    }

    tracker_data = defaultdict(list)
    frame_num = frame_start

    while True:
        ret, frame = cap.read()
        frame_num += frame_record_interval
        if frame_record_interval != 1:
            cap.set(cv2.CAP_PROP_POS_FRAMES, frame_num)

        if not ret:
            break

        scaled_frame, scale_factor = scale_frame(frame)
        enhanced_frame = enhance_contrast(scaled_frame)

        frame_gray = cv2.cvtColor(enhanced_frame, cv2.COLOR_BGR2GRAY)

        # calculates optical flow giving us new pt locations, status of if each pt was found, and err of each pt
        p1, st, err = cv2.calcOpticalFlowPyrLK(prev_gray, frame_gray, p0, None, **lk_params)

        # use points that had a successful update
        good_p1 = p1[st == 1]
        good_p0 = p0[st == 1]

        for i, (new, old) in enumerate(zip(good_p1, good_p0)):
            x1, y1 = new.ravel()
            x0, y0 = old.ravel()
            print(x1, y1)
            tracker_data[f'1-Time({time_units})'].append(np.float16((frame_num - frame_start) / cap.get(cv2.CAP_PROP_FPS)))
            tracker_data['1-Frame'].append(frame_num - frame_start)
            tracker_data['1-Tracker'].append(i + 1)
            tracker_data['1-x (px)'].append(x1)
            tracker_data['1-y (px)'].append(y1)
            cv2.circle(enhanced_frame, (int(x0), int(y0)), 5, (0, 0, 255), -1)
            cv2.circle(enhanced_frame, (int(x1), int(y1)), 5, (0, 255, 0), -1)

        prev_gray = frame_gray.copy() # update old frame to get ready for next loop
        p0 = good_p1.reshape(-1, 1, 2)

        cv2.imshow("Tracking...", enhanced_frame)  # show updated frame tracking

        if cv2.waitKey(1) == 27 or frame_num >= frame_end:  # cut tracking loop short if ESC hit
            break
    
    record_data(file_mode, tracker_data, "output/Tracking_Output.csv")

    cap.release()

def track_markers(
        marker_positions,
        first_frame,
        frame_start,
        frame_end,
        cap,
        bbox_size,
        tracker_choice,
        frame_record_interval,
        frame_interval,
        time_units,
        file_mode,
        video_file_name,
        data_label):
    """Implements the main tracking loop for markers on a video.
    It tracks markers from a user-defined start to end frame and records the data.

    Functionality:
        1. Initializes trackers based on user-selected markers and tracking algorithm.
        2. Scales the first frame and initializes bounding boxes for trackers.
        3. Enters a loop to track markers across specified frames, scaling each frame as processed.
        4. Records tracking data for each frame where markers are successfully tracked.
        5. Saves or appends the tracking data to a CSV file depending on the file mode.
        6. Handles errors by displaying warning messages and terminating tracking if necessary.

    Args:
        marker_positions (list of tuples): Initial positions of markers selected by the user.
        first_frame (np.array): Image of the first frame of the video where markers were selected.
        frame_start (int): The frame number to start tracking.
        frame_end (int): The frame number to end tracking.
        cap (cv2.VideoCapture): Video capture object loaded with the video file.
        bbox_size (int): Size of the bounding box for each tracker.
        tracker_choice (TrackerChoice): Enum specifying the tracking algorithm to use (KCF or CSRT).
        frame_record_interval (int): Interval at which frames are processed and data is recorded.
        frame_interval (float): Real-world time interval between frames, used in time calculations for data recording.
        time_units (str): Units for time (e.g., 'seconds', 'minutes') used in the output data.
        file_mode (FileMode): Specifies whether to overwrite or append data in the output file.
        video_file_name (str): Name of the video file being processed.
        data_label (str): Unique identifier for the tracking session, used in data labeling.
    """    


    trackers = init_trackers(marker_positions, bbox_size, first_frame, tracker_choice)

    # init tracking data dict
    tracker_data = {'1-Frame': [], f'1-Time({time_units})': [], '1-Tracker': [], '1-x (px)': [], '1-y (px)': [], '1-video_file_name': video_file_name, '1-data_label': data_label}
    frame_num = frame_start

    # tracking loop
    while True:
        ret, frame = cap.read()
        frame_num += frame_record_interval
        if frame_record_interval != 1:
            cap.set(cv2.CAP_PROP_POS_FRAMES, frame_num)

        if not ret:
            break  # break when frame read unsuccessful (end of video or error)

        scaled_frame, scale_factor = scale_frame(frame)  # Use the scale_factor obtained from the current frame scaling

        # updating trackers and saving location
        for i, tracker in enumerate(trackers):
            success, bbox = tracker.update(scaled_frame)              

            if success:  # get coords of marker on successful frame update
                x_bbox, y_bbox, w_bbox, h_bbox = [int(coord) for coord in bbox]  # get coords of bbox in the scaled frame
                marker_center = (x_bbox + w_bbox // 2, y_bbox + h_bbox // 2)  # get center of bbox

                # record tracker locations using original resolution
                if frame_interval == 0:
                    tracker_data[f'1-Time({time_units})'].append(np.float16((frame_num - frame_start) / cap.get(5)))
                else:
                    tracker_data[f'1-Time({time_units})'].append(np.float16((frame_num - frame_start) * frame_interval))
                tracker_data['1-Frame'].append(frame_num - frame_start)
                tracker_data['1-Tracker'].append(i + 1)
                tracker_data['1-x (px)'].append(int((marker_center[0] / scale_factor)))  # scale back to the original frame resolution
                tracker_data['1-y (px)'].append(int((marker_center[1] / scale_factor)))
                cv2.rectangle(scaled_frame, (x_bbox, y_bbox), (x_bbox + w_bbox, y_bbox + h_bbox), (0, 255, 0), 2)  # update tracker rectangle

            else:
                msg = "WARNING: Lost tracking marker\n\nPlease retry after adjusting any of the following:\n\n-Parameters\n-Initial tracker placement\n-Frame selection"
                warning_popup(msg)
                cap.release()
                cv2.destroyAllWindows()
                return

        cv2.imshow("Tracking...", scaled_frame)  # show updated frame tracking

        if cv2.waitKey(1) == 27 or frame_num >= frame_end:  # cut tracking loop short if ESC hit
            break
    
    record_data(file_mode, tracker_data, "output/Tracking_Output.csv")

    cap.release()
    cv2.destroyAllWindows()

def frame_capture_thread(
        cap,
        frame_queue,
        message_queue,
        stop_event,
        frame_end,
        frame_start,
        frame_record_interval
    ):
    """
    Thread function to capture video frames from a specified start to end frame at given intervals and push them to a processing queue.

    Details:
        - Sequentially reads frames from the video capture object `cap`, starting at `frame_start` and ending at `frame_end`, at intervals defined by `frame_record_interval`.
        - Each frame read is placed into `frame_queue` for further processing by other threads.
        - If frames cannot be read or the queue is full, appropriate actions are taken, including setting a stop event or logging a message.
        - The function also listens for a stop event that, when set, will terminate the frame capture early, allowing for graceful shutdowns.

    Note:
        - This function is crucial for maintaining a steady flow of frames to processing threads in a multithreaded video analysis application.
        - Proper error handling and inter-thread communication are vital to ensure robust performance and to handle any issues that arise during frame capture.
        - The frame capture process stops either when all frames are read, an error occurs, or a stop event is triggered.
        - All threaded tracking functions utilize this as their first thread

    Args:
        cap (cv2.VideoCapture): The video capture object from which frames are read.
        frame_queue (queue.Queue): The queue to which frames are pushed for further processing.
        message_queue (queue.Queue): Queue for passing error messages or important notifications.
        stop_event (threading.Event): An event that can be set to signal the thread to stop processing.
        frame_end (int): The frame number at which to stop capturing.
        frame_start (int): The frame number at which to start capturing.
        frame_record_interval (int): The number of frames to skip between captures, defining the capture interval.

    Returns:
        None: This function does not return any values but signals completion or errors through the `frame_queue` and `message_queue`.
    """
    frame_num = frame_start
    while frame_num <= frame_end and not stop_event.is_set():
        #print(f"cur frame num in capture thread: {frame_num}")
        if stop_event.is_set():
            break
        ret, frame = cap.read()
        
        # only need to concern with setting frames if interval other than 1, which is default of cap.read()
        if frame_record_interval != 1:
            cap.set(cv2.CAP_PROP_POS_FRAMES, frame_num)

        if not ret:
            #message_queue.put("Error: Frame failed to read")
            stop_event.set()
            break
        try:
            frame_queue.put((frame_num, frame), block=True, timeout=1)
        except queue.Full:
            print("QUEUE FULL FRAME DROPPED")
        frame_num += frame_record_interval
        
        if cv2.waitKey(1) == 27: 
            stop_event.set()
            break
    frame_queue.put(None) # sentinel value

def frame_tracker_processing_thread(
        frame_queue,
        message_queue,
        stop_event,
        trackers,
        scale_frame,
        tracker_data,
        frame_start,
        frame_end,
        frame_interval,
        time_units,
        fps
    ):
    """
    Thread function that processes video frames to track markers using specified tracking algorithms. 
    It retrieves frames from a queue, applies scaling and tracking, and records the results in a shared data structure.

    Details:
        - Pulls video frames from a queue for processing, applies scaling to adjust frame size as necessary, and uses tracking algorithms to locate markers.
        - Updates a shared dictionary with tracking information, including the frame number, time, and marker coordinates.
        - Manages thread termination based on a stop event, and communicates any issues via a message queue.
        - This function is part of a multithreaded tracking system designed to handle large video files or real-time video streams efficiently.

    Note:
        - Ensure that the tracking data structure is thread-safe if accessed by multiple threads.
        - Adjustments in tracker settings or frame processing parameters might be necessary depending on the specific requirements of the tracking task.
        - Error handling includes sending messages about tracking failures or other issues and may signal other threads to stop if critical errors occur.

    Args:
        frame_queue (queue.Queue): Queue from which the thread retrieves frames to process.
        message_queue (queue.Queue): Queue for sending error messages or important notifications.
        stop_event (threading.Event): Event to signal the thread to stop processing.
        trackers (list): List of tracker objects used to track markers in the frames.
        scale_frame (function): Function to scale frames before processing.
        tracker_data (dict): Dictionary to store results of the tracking.
        frame_start (int): Frame number where processing starts.
        frame_end (int): Frame number where processing ends.
        frame_interval (float): Interval between frames, used in calculations for time data.
        time_units (str): Units of time used for recording in the output data.
        fps (int): Frames per second of the video, used in time calculations.

    Returns:
        None: This function does not return any values but updates the tracker_data dictionary and handles threads' synchronization and communication.
    """
    while True:
        try:
            queue_item = frame_queue.get(timeout=1)  # Get frames from the queue
        except queue.Empty:
            continue

        if queue_item is None:
            break
        else:
            frame_num, frame = queue_item
            #print(f"cur frame num in processing thread: {frame_num}")

        if frame_num >= frame_end:
            break

        scaled_frame, scale_factor = scale_frame(frame)

        for i, tracker in enumerate(trackers):
            success, bbox = tracker.update(scaled_frame)
            if success:
                x_bbox, y_bbox, w_bbox, h_bbox = [int(coord) for coord in bbox]
                marker_center = (x_bbox + w_bbox // 2, y_bbox + h_bbox // 2)

                # record tracker locations using original resolution
                if tracker_data:
                    if frame_interval == 0:
                        tracker_data[f'1-Time({time_units})'].append(np.float16((frame_num - frame_start) / fps))
                    else:
                        tracker_data[f'1-Time({time_units})'].append(np.float16((frame_num - frame_start) * frame_interval))
                    tracker_data['1-Frame'].append(frame_num - frame_start)
                    tracker_data['1-Tracker'].append(i + 1)
                    tracker_data['1-x (px)'].append(int((marker_center[0] / scale_factor)))  # scale back to the original frame resolution
                    tracker_data['1-y (px)'].append(int((marker_center[1] / scale_factor)))
                    
                cv2.rectangle(scaled_frame, (x_bbox, y_bbox), (x_bbox + w_bbox, y_bbox + h_bbox), (0, 255, 0), 2)  # update tracker rectangle

            else:
                msg = f"WARNING: Lost tracking marker at {bbox}\n\nPlease retry after adjusting any of the following:\n\n-Parameters\n-Initial tracker placement\n-Frame selection"
                message_queue.put(msg)
                stop_event.set()
                break

        cv2.imshow("Tracking", scaled_frame)
        frame_queue.task_done()
        if cv2.waitKey(1) == 27:  # Check for ESC key
            stop_event.set()

def track_markers_threaded(
        marker_positions,
        first_frame,
        frame_start,
        frame_end,
        cap,
        bbox_size,
        tracker_choice,
        frame_record_interval,
        frame_interval,
        time_units,
        file_mode,
        video_file_name,
        data_label
    ):
    """
    Executes multithreaded marker tracking within a video sequence, using separate threads for capturing frames
    and processing marker tracking to efficiently gather tracking data.

    Details:
        - Utilizes specialized trackers to follow markers across frames, starting from a specified frame and ending at another.
        - Frame data is captured and processed in parallel threads to enhance performance, especially suitable for long-duration or high-resolution videos.
        - Tracking results, including positions and timestamps, are stored for analysis or subsequent use, and final data is recorded based on specified file modes.

    Note:
        - Ensure all tracker settings and initializations are correct before execution to prevent tracking failures.
        - Proper handling of threading operations is crucial for performance and to prevent data corruption or loss.
        - The function coordinates the stopping and error management via events and queues to handle unforeseen issues during processing.

    Args:
        marker_positions (list of tuples): Initial positions of markers within the first frame.
        first_frame (np.array): The first frame of the video used to initialize the trackers.
        frame_start (int): Frame number at which to start processing.
        frame_end (int): Frame number at which to end processing.
        cap (cv2.VideoCapture): Video capture object loaded with the video.
        bbox_size (int): Size of the bounding box used for each tracker.
        tracker_choice (enum): The type of tracker to be used (e.g., 'KCF', 'CSRT').
        frame_record_interval (int): Interval at which frames are recorded.
        frame_interval (float): Time interval between frames, used for time calculations.
        time_units (str): Units of time for recording in the output data.
        file_mode (FileMode): Specifies whether to overwrite or append data in the output file.
        video_file_name (str): Name of the video file being processed.
        data_label (str): Label to categorize or describe the data session.

    Returns:
        None: The function does not return any values but outputs tracking data to a file and handles threads' synchronization and communication.
    """
    fps = cap.get(5)

    trackers = init_trackers(marker_positions, bbox_size, first_frame, tracker_choice)

    # Initialize tracking data storage
    tracker_data = {
        '1-Frame': [],
        f'1-Time({time_units})': [],
        '1-Tracker': [],
        '1-x (px)': [],
        '1-y (px)': [],
        '1-video_file_name': video_file_name,
        '1-data_label': data_label
    }

    # Create a thread-safe queue and an event to signal thread termination
    frame_queue = queue.Queue(maxsize=10)
    message_queue = queue.Queue(maxsize=5)
    stop_event = threading.Event()

    # Start the capture and processing threads
    capture_thread = threading.Thread(
        target=frame_capture_thread,
        args=(
            cap,
            frame_queue,
            message_queue,
            stop_event,
            frame_end,
            frame_start,
            frame_record_interval
        ), daemon=True
    )
    processing_thread = threading.Thread(
        target=frame_tracker_processing_thread,
        args=(
            frame_queue,
            message_queue,
            stop_event,
            trackers,
            scale_frame,
            tracker_data,
            frame_start,
            frame_end,
            frame_interval,
            time_units,
            fps
        ), daemon=True
    )

    capture_thread.start()
    processing_thread.start()

    # Wait for threads to finish
    capture_thread.join()
    print("capture_thread done")

    processing_thread.join()
    print("processing_thread done")

    # check if either thread failed
    while not message_queue.empty():
        warning_popup(message_queue.get())

    # Data output handling
    record_data(file_mode, tracker_data, "output/Tracking_Output.csv")

    # Clean up
    cap.release()
    cv2.destroyAllWindows()

def necking_point(
        cap,
        frame_start,
        frame_end,
        percent_crop_left,
        percent_crop_right,
        binarize_intensity_thresh,
        frame_record_interval,
        frame_interval,
        time_units,
        file_mode,
        video_file_name,
        data_label
    ):

    """necking point detection loop
    Detects and records the necking point in each frame of a video. The necking point is defined as the shortest vertical distance 
    between two horizontal edges within a specified region of interest. The function preprocesses the frames, performs edge detection, 
    and identifies the top and bottom edges to calculate the necking point, highlighting it in red on the visual output.

    Functionality:
        1. Processes each frame based on the specified interval, applying grayscale conversion, binarization, and edge detection.
        2. Identifies and calculates the shortest vertical distance between detected edges.
        3. Records the x-coordinate and the vertical distance of the necking point in each frame.
        4. Outputs visual representation with necking points highlighted.
        5. Saves the recorded data to a CSV file, either overwriting or appending, based on the file mode.

    Args:
        cap (cv2.VideoCapture): Video capture object loaded with the video.
        frame_start (int): Frame number to start processing.
        frame_end (int): Frame number to end processing.
        percent_crop_left (float): Percentage of the frame's left side to exclude from processing.
        percent_crop_right (float): Percentage of the frame's right side to exclude from processing.
        binarize_intensity_thresh (int): Threshold for binarization of the frame to facilitate edge detection.
        frame_record_interval (int): Interval at which frames are processed.
        frame_interval (float): Real-world time interval between frames, used in time calculations.
        time_units (str): Units of time (e.g., 'seconds', 'minutes') for the output data.
        file_mode (FileMode): Specifies whether to overwrite or append data in the output file.
        video_file_name (str): Name of the video file being processed.
        data_label (str): Unique identifier for the data session.
    """    
    x_interval = 50 # interval for how many blue line visuals to display
    frame_num = frame_start
    dist_data = {'1-Frame': [], f'1-Time({time_units})': [], '1-x at necking point (px)': [], '1-y necking distance (px)': [], '1-video_file_name': video_file_name, '1-detection_method': 'min_distance', '1-data_label': data_label}
    percent_crop_left *= 0.01
    percent_crop_right *= 0.01

    while True:  # read frame by frame until the end of the video
        ret, frame = cap.read()
        frame_num += frame_record_interval
        if frame_record_interval != 1:
            cap.set(cv2.CAP_PROP_POS_FRAMES, frame_num)

        if not ret:
            break

        scaled_frame, scale_factor = scale_frame(frame)  # scale the frame
        gray_frame = cv2.cvtColor(scaled_frame, cv2.COLOR_BGR2GRAY)  # convert frame to gray
        _, binary_frame = cv2.threshold(gray_frame, binarize_intensity_thresh, 255, cv2.THRESH_BINARY)  # threshold to binarize image

        # error checking for appropriate binarization threshold
        if np.all(binary_frame == 255):
            msg = "Binarization threshold too low,\nfound no pixels below the threshold.\n\nPlease adjust the threshold (default is 120)"
            error_popup(msg)
        if np.all(binary_frame == 0):
            msg = "Binarization threshold too high,\nfound no pixels above the threshold.\n\nPlease adjust the threshold (default is 120)"
            error_popup(msg)

        edges = cv2.Canny(binary_frame, 0, 2)  # edge detection, nums are gradient thresholds

        x_samples = []
        y_distances = []
        y_line_values = []

        frame_draw = scaled_frame.copy()
        frame_draw[edges > 0] = [0, 255, 0]  # draw edges

        # remove x% of edges from consideration of detection
        horizontal_pixels_left = 0
        horizontal_pixels_right = scaled_frame.shape[1]
        if percent_crop_left != 0.:
            left_pixels_removed = int(percent_crop_left * scaled_frame.shape[1])
            horizontal_pixels_left = max(0, left_pixels_removed)
        if percent_crop_right != 0.:
            right_pixels_removed = int(percent_crop_right * scaled_frame.shape[1])
            horizontal_pixels_right = min(scaled_frame.shape[1], scaled_frame.shape[1] - right_pixels_removed)

        for x in range(horizontal_pixels_left, horizontal_pixels_right):
            edge_pixels = np.nonzero(edges[:, x])[0]  # find y coord of edge pixels in cur column

            if edge_pixels.size > 0:  # if edge pixels in cur column,
                dist = np.abs(edge_pixels[0] - edge_pixels[-1])  # find distance of top and bottom edges
                x_samples.append(x)
                y_line_values.append((edge_pixels[0], edge_pixels[-1]))
                y_distances.append(dist)

                if x % x_interval == 0:  # draw visualization lines at every x_interval pixels
                    # draw vertical lines connecting edges for visualization
                    cv2.line(frame_draw, (x, edge_pixels[0]), (x, edge_pixels[-1]), (200, 0, 0), 1)  

        # find index of smallest distance
        # multiple mins occur in typically close together, for now just pick middle of min occurrences
        necking_distance = np.min(y_distances)
        necking_pt_indices = np.where(y_distances == necking_distance)[0]
        necking_pt_ind = int(np.median(necking_pt_indices))

        # record and save data using original resolution
        if frame_interval == 0:
            dist_data[f'1-Time({time_units})'].append(np.float16((frame_num - frame_start) / cap.get(5)))
        else:
            dist_data[f'1-Time({time_units})'].append(np.float16((frame_num - frame_start) * frame_interval))
        dist_data['1-Frame'].append(frame_num - frame_start)
        dist_data['1-x at necking point (px)'].append(int(x_samples[necking_pt_ind] / scale_factor))
        dist_data['1-y necking distance (px)'].append(int(necking_distance / scale_factor))

        cv2.line(frame_draw, (x_samples[necking_pt_ind], y_line_values[necking_pt_ind][0]), (x_samples[necking_pt_ind], y_line_values[necking_pt_ind][1]), (0, 0, 255), 2)     

        cv2.imshow('Necking Point Visualization', frame_draw)
        
        if cv2.waitKey(1) == 27 or frame_end <= frame_num:
            break

    record_data(file_mode, dist_data, "output/Necking_Point_Output.csv")

    cap.release()
    cv2.destroyAllWindows()

def frame_edge_processing(
        frame_queue,
        message_queue,
        dist_data,
        stop_event,
        scale_frame,
        frame_start,
        frame_end,
        frame_interval,
        time_units,
        fps,
        binarize_intensity_thresh,
        percent_crop_left=0.,
        percent_crop_right=0.,
        x_interval=0
    ):
    """
    Thread function to process video frames for detecting minimal vertical distances at necking points. 
    It retrieves frames from a queue, applies image processing, and identifies minimal distances between edges to determine necking points.

    Details:
        - Converts frames to grayscale and applies binary thresholding to facilitate edge detection.
        - Utilizes the Canny algorithm to detect edges and calculates the minimal vertical distance between top and bottom edges across the frame.
        - Records detected necking point data, including the frame number, time, and the vertical distance, into a shared data dictionary.
        - Visualizes detected edges and necking points on the frames for real-time monitoring and verification.
        - The function dynamically adjusts to cropping parameters to focus analysis on specific regions of interest within the frames.

    Note:
        - Proper synchronization mechanisms using threading events and queues must be in place to manage the flow of data between threads.
        - Parameters for image processing (like binarization thresholds and cropping percentages) may need to be adjusted based on specific video content characteristics.
        - This thread is designed to run as part of a multithreaded application where video processing tasks are distributed among multiple threads for efficiency.

    Args:
        frame_queue (queue.Queue): Queue from which the thread retrieves frames to process.
        message_queue (queue.Queue): Queue for passing error messages or important notifications.
        dist_data (dict): Dictionary to store results of the necking point calculations.
        stop_event (threading.Event): Event to signal the thread to stop processing.
        scale_frame (function): Function to scale frames before processing.
        frame_start (int): Frame number where processing starts.
        frame_end (int): Frame number where processing ends.
        frame_interval (float): Time interval between frames, used in calculations.
        time_units (str): Units of time for output data.
        fps (int): Frames per second of the video, used in time calculations.
        binarize_intensity_thresh (int): Threshold for binarization used in edge detection.
        percent_crop_left (float): Percentage of the frame width to crop from the left side.
        percent_crop_right (float): Percentage of the frame width to crop from the right side.
        x_interval (int): Interval for drawing vertical lines during visualization, providing spatial reference.

    Returns:
        None: This function does not return any value. It manages internal state and communicates via queues.
    """
    while True:
        try:
            queue_item = frame_queue.get(timeout=1)
        except queue.Empty:
            print("QUEUE EMPTY")
            continue

        if queue_item is None:
            break
        else:
            frame_num, frame = queue_item

        if frame_num >= frame_end:
            break

        scaled_frame, scale_factor = scale_frame(frame)

        gray_frame = cv2.cvtColor(scaled_frame, cv2.COLOR_BGR2GRAY)  # convert frame to gray
        _, binary_frame = cv2.threshold(gray_frame, binarize_intensity_thresh, 255, cv2.THRESH_BINARY)  # threshold to binarize image

        # error checking for appropriate binarization threshold
        if np.all(binary_frame == 255):
            msg = "Binarization threshold too low,\nfound no pixels below the threshold.\n\nPlease adjust the threshold (default is 120)"
            message_queue.put(msg)
            stop_event.set()
        if np.all(binary_frame == 0):
            msg = "Binarization threshold too high,\nfound no pixels above the threshold.\n\nPlease adjust the threshold (default is 120)"
            message_queue.put(msg)
            stop_event.set()

        edges = cv2.Canny(binary_frame, 0, 2)  # edge detection, nums are gradient thresholds
        x_samples = []
        y_distances = []
        y_line_values = []

        frame_draw = scaled_frame.copy()
        frame_draw[edges > 0] = [0, 255, 0]  # draw edges

        # remove x% of edges from consideration of detection
        horizontal_pixels_left = 0
        horizontal_pixels_right = scaled_frame.shape[1]
        if percent_crop_left != 0.:
            left_pixels_removed = int(percent_crop_left * scaled_frame.shape[1])
            horizontal_pixels_left = max(0, left_pixels_removed)
        if percent_crop_right != 0.:
            right_pixels_removed = int(percent_crop_right * scaled_frame.shape[1])
            horizontal_pixels_right = min(scaled_frame.shape[1], scaled_frame.shape[1] - right_pixels_removed)

        for x in range(horizontal_pixels_left, horizontal_pixels_right):
            edge_pixels = np.nonzero(edges[:, x])[0]  # find y coord of edge pixels in cur column

            if edge_pixels.size > 0:  # if edge pixels in cur column,
                dist = np.abs(edge_pixels[0] - edge_pixels[-1])  # find distance of top and bottom edges
                x_samples.append(x)
                y_line_values.append((edge_pixels[0], edge_pixels[-1]))
                y_distances.append(dist)

                if x % x_interval == 0 and x != 0:  # draw visualization lines at every x_interval pixels
                    # draw vertical lines connecting edges for visualization
                    cv2.line(frame_draw, (x, edge_pixels[0]), (x, edge_pixels[-1]), (200, 0, 0), 1)  

        # find index of smallest distance
        # multiple mins occur in typically close together, for now just pick middle of min occurrences
        necking_distance = np.min(y_distances)
        necking_pt_indices = np.where(y_distances == necking_distance)[0]
        necking_pt_ind = int(np.median(necking_pt_indices))

        # record and save data using original resolution
        if frame_interval == 0:
            dist_data[f'1-Time({time_units})'].append(np.float16((frame_num - frame_start) / fps))
        else:
            dist_data[f'1-Time({time_units})'].append(np.float16((frame_num - frame_start) * frame_interval))
        dist_data['1-Frame'].append(frame_num - frame_start)
        dist_data['1-x at necking point (px)'].append(int(x_samples[necking_pt_ind] / scale_factor))
        dist_data['1-y necking distance (px)'].append(int(necking_distance / scale_factor))

        cv2.line(frame_draw, (x_samples[necking_pt_ind], y_line_values[necking_pt_ind][0]), (x_samples[necking_pt_ind], y_line_values[necking_pt_ind][1]), (0, 0, 255), 2)     

        cv2.imshow('Necking Point Visualization', frame_draw)
        frame_queue.task_done()
        if cv2.waitKey(1) == 27 or frame_end <= frame_num:
            stop_event.set()

def necking_point_threaded(
        cap,
        frame_start,
        frame_end,
        percent_crop_left,
        percent_crop_right,
        binarize_intensity_thresh,
        frame_record_interval,
        frame_interval,
        time_units,
        file_mode,
        video_file_name,
        data_label
    ):

    fps = cap.get(5)
    x_interval = 50 # interval for how many blue line visuals to display
    frame_num = frame_start
    dist_data = {
        '1-Frame': [],
        f'1-Time({time_units})': [],
        '1-x at necking point (px)': [],
        '1-y necking distance (px)': [],
        '1-video_file_name': video_file_name,
        '1-detection_method': 'min_distance',
        '1-data_label': data_label
    }
    """
    Conducts multithreaded analysis to determine the necking point in a video by finding the minimum vertical distance between 
    detected edges across frames. It uses two threads: one for capturing frames and another for processing them to identify necking points.

    Details:
        - The processing involves binarizing the frame, detecting edges, and calculating the minimal vertical distance between these edges.
        - Configurable parameters allow for adjustments to how the frames are processed, such as cropping and binarization threshold.
        - Captured data about the necking points, including their positions and distances, are recorded for further analysis.
        - This method is particularly useful in materials science and engineering contexts where deformation behaviors are studied.

    Note:
        - Ensure the video capture object (`cap`) is properly initialized and capable of seeking to specific frames.
        - Parameters such as cropping percentages and binarization threshold should be tuned based on the specific characteristics of the video content.
        - This function orchestrates the start and coordination of threads, handling synchronization issues such as queue management and thread stopping.

    Args:
        cap (cv2.VideoCapture): Video capture object loaded with the video.
        frame_start (int): Frame number to start processing.
        frame_end (int): Frame number to end processing.
        percent_crop_left (float): Percentage of the frame width to crop from the left side.
        percent_crop_right (float): Percentage of the frame width to crop from the right side.
        binarize_intensity_thresh (int): Threshold for binarization used in edge detection.
        frame_record_interval (int): Interval at which frames are captured.
        frame_interval (float): Real-world time interval between frames, used in time calculations.
        time_units (str): Units of time for the output data.
        file_mode (FileMode enum): Mode for recording data ('FileMode.APPEND' or 'FileMode.OVERWRITE').
        video_file_name (str): Name of the video file being processed.
        data_label (str): Label to categorize or describe the data session.

    Returns:
        None: The function does not return any value but records the processed data to an output file and handles visualizations and errors.
    """
    percent_crop_left *= 0.01
    percent_crop_right *= 0.01

    # Create a thread-safe queue and an event to signal thread termination
    frame_queue = queue.Queue(maxsize=10)
    message_queue = queue.Queue(maxsize=5)
    stop_event = threading.Event()

    # Start the capture and processing threads
    capture_thread = threading.Thread(
        target=frame_capture_thread,
        args=(
            cap,
            frame_queue,
            message_queue,
            stop_event,
            frame_end,
            frame_start,
            frame_record_interval,
        ), daemon=True
    )
    processing_thread = threading.Thread(
        target=frame_edge_processing,
        args=(
            frame_queue,
            message_queue,
            dist_data,
            stop_event,
            scale_frame,
            frame_start,
            frame_end,
            frame_interval,
            time_units,
            fps,
            binarize_intensity_thresh,
            percent_crop_left,
            percent_crop_right,
            x_interval
        ), daemon=True
    )

    capture_thread.start()
    processing_thread.start()

    capture_thread.join()
    processing_thread.join()

    while not message_queue.empty():
        warning_popup(message_queue.get())

    record_data(file_mode, dist_data, "output/Necking_Point_Output.csv")

    cap.release()
    cv2.destroyAllWindows()

def necking_point_midpoint(
        cap,
        marker_positions,
        first_frame,
        bbox_size,
        frame_start,
        frame_end,
        binarize_intensity_thresh,
        frame_record_interval,
        frame_interval,
        time_units,
        file_mode,
        video_file_name,
        data_label
    ):

    """necking point detection loop - midpoint method
    This function detects and records the midpoint between two tracked markers
    across the frames of a video, defining this midpoint as the "necking point."
    It processes each frame to apply grayscale conversion, binarization,
    and edge detection. The function calculates the midpoint x-coordinate between
    the markers and measures the vertical distance at this x-coordinate between
    the top and bottom detected edges. The results are visually represented and
    recorded for analysis.

    Functionality:
        1. Processes frames based on specified intervals, applying grayscale conversion,
           binarization, and edge detection.
        2. Tracks marker positions using predefined bounding boxes.
        3. Calculates the x-coordinate of the midpoint between two markers.
        4. Identifies vertical edges at this midpoint and calculates the vertical distance.
        5. Highlights the necking point in the visual output.
        6. Saves the recorded data to a CSV file, either overwriting or appending,
           based on the specified file mode.

    Args:
        cap (cv2.VideoCapture): Video capture object loaded with the video.
        marker_positions (list of tuples): Initial positions (x, y) of the markers.
        first_frame (np.array): The first frame from the video used to initialize trackers.
        bbox_size (int): Size of the bounding box for tracking in pixels.
        frame_start (int): Frame number to start processing.
        frame_end (int): Frame number to end processing.
        binarize_intensity_thresh (int): Threshold for frame binarization to facilitate edge detection.
        frame_record_interval (int): Interval at which frames are processed (e.g., every nth frame).
        frame_interval (float): Real-world time interval between frames, used in time calculations.
        time_units (str): Units of time (e.g., 'seconds', 'minutes') for the output data.
        file_mode (FileMode): Specifies whether to overwrite or append data in the output file.
        video_file_name (str): Name of the video file being processed.
        data_label (str): Unique identifier for the data session.

    Notes:
        - The function assumes two markers are being tracked. Error checking is done
        in the TrackingUI class in main.py before function is called.
        - Proper setting of the binarization threshold is crucial for accurate edge detection.
          The function includes error checks and pop-ups to adjust this if needed.
    """
    trackers = init_trackers(marker_positions, bbox_size, first_frame)

    frame_num = frame_start
    dist_data = {'1-Frame': [], f'1-Time({time_units})': [], '1-x at necking point (px)': [], '1-y necking distance (px)': [], '1-video_file_name': video_file_name, '1-detection_method': 'midpt', '1-data_label': data_label}

    while True:  # read frame by frame until the end of the video
        ret, frame = cap.read()
        frame_num += frame_record_interval
        if frame_record_interval != 1:
            cap.set(cv2.CAP_PROP_POS_FRAMES, frame_num)

        if not ret:
            break

        scaled_frame, scale_factor = scale_frame(frame)  # scale the frame
        gray_frame = cv2.cvtColor(scaled_frame, cv2.COLOR_BGR2GRAY)  # convert frame to gray
        _, binary_frame = cv2.threshold(gray_frame, binarize_intensity_thresh, 255, cv2.THRESH_BINARY)  # threshold to binarize image

        # error checking for appropriate binarization threshold
        if np.all(binary_frame == 255):
            msg = "Binarization threshold too low,\nfound no pixels below the threshold.\n\nPlease adjust the threshold (default is 120)"
            error_popup(msg)
        if np.all(binary_frame == 0):
            msg = "Binarization threshold too high,\nfound no pixels above the threshold.\n\nPlease adjust the threshold (default is 120)"
            error_popup(msg)

        edges = cv2.Canny(binary_frame, 0, 2)  # edge detection, nums are gradient thresholds

        frame_draw = scaled_frame.copy()
        frame_draw[edges > 0] = [0, 255, 0]  # draw edges
        
        # update trackers and find their current center location
        marker_centers = []
        for i, tracker in enumerate(trackers):
            success, bbox = tracker.update(scaled_frame)

            if success:
                x_bbox, y_bbox, w_bbox, h_bbox = [int(coord) for coord in bbox]  # get coords of bbox in the scaled frame
                marker_center = (x_bbox + w_bbox // 2, y_bbox + h_bbox // 2)  # get center of bbox
                marker_centers.append(marker_center)

        # find x midpoint between markers
        x_coords = [coord[0] for coord in marker_centers]
        left_marker_x = np.min(x_coords)
        right_marker_x = np.max(x_coords)
        mid_x = (right_marker_x + left_marker_x) // 2


        edge_pixels = np.nonzero(edges[:, mid_x])[0]  # find y coord of edge pixels in cur column

        if edge_pixels.size > 0:  # if edge pixels in cur column,
            midpt_dist = np.abs(edge_pixels[0] - edge_pixels[-1])  # find distance of top and bottom edges

            # draw vertical line connecting edges at midpt for visualization
            cv2.line(frame_draw, (mid_x, edge_pixels[0]), (mid_x, edge_pixels[-1]), (200, 0, 0), 1)

        # record and save data using original resolution
        if frame_interval == 0:
            dist_data[f'1-Time({time_units})'].append(np.float16((frame_num - frame_start) / cap.get(5)))
        else:
            dist_data[f'1-Time({time_units})'].append(np.float16((frame_num - frame_start) * frame_interval))
        dist_data['1-Frame'].append(frame_num - frame_start)
        dist_data['1-x at necking point (px)'].append(int(mid_x / scale_factor))
        dist_data['1-y necking distance (px)'].append(int(midpt_dist / scale_factor))

        cv2.imshow('Necking Point (midpoint method) Visualization', frame_draw)
        
        if cv2.waitKey(1) == 27 or frame_end <= frame_num:
            break

    record_data(file_mode, dist_data, "output/Necking_Point_Output.csv")

    cap.release()
    cv2.destroyAllWindows()

def frame_tracker_midpt_finder_thread(
        frame_queue,
        tracker_midpt_queue,
        message_queue,
        stop_event,
        trackers,
        frame_end
    ):
    """
    Thread function that processes video frames to find the midpoint between markers tracked in each frame.
    It retrieves frames from a queue, applies tracking algorithms, and places results into another queue for further processing.

    Details:
        - The thread retrieves frames from a queue and applies tracking algorithms to identify markers' positions.
        - Calculates the midpoint between two tracked markers and forwards the scaled frame and midpoint information to another processing stage.
        - Handles frame processing from start to end frame, placing results in the tracker midpoint queue.
        - Provides feedback through a message queue if tracking is lost or an error occurs, and can signal other threads to stop via a stop event.

    Note:
        - Ensure the input frame data is suitable for tracking, i.e., the frames should be clear and the markers visible.
        - The function handles errors and tracking failures by sending messages and potentially stopping all processing.
        - This thread uses computer vision techniques that can be computationally intensive, depending on the video resolution and tracker complexity.

    Args:
        frame_queue (queue.Queue): Queue from which the thread retrieves frames to process.
        tracker_midpt_queue (queue.Queue): Queue where processed frame data and midpoints are put for further processing.
        message_queue (queue.Queue): Queue for sending error messages or important notifications.
        stop_event (threading.Event): Event to signal the thread to stop processing.
        trackers (list): List of tracker objects used to track markers in the frames.
        scale_frame (function): Function to scale frames before processing.
        frame_start (int): Frame number where processing starts.
        frame_end (int): Frame number where processing ends.

    Returns:
        None: This function does not return any value. It communicates through queues and updates internal state as needed.
    """
    while True:
        try:
            queue_item = frame_queue.get(timeout=1)  # Get frames from the queue
        except queue.Empty:
            continue
        if queue_item:
            frame_num, frame = queue_item
            #print(f"cur frame num in frame_tracker_midpt_finder thread: {frame_num}")
        else:
            tracker_midpt_queue.put(None)
            break
        if frame_num >= frame_end:
            tracker_midpt_queue.put(None)
            break

        #print(f"cur frame num in frame_tracker_midpt_finder_thread: {frame_num}")

        scaled_frame, scale_factor = scale_frame(frame)
        
        marker_centers = []
        for i, tracker in enumerate(trackers):
            success, bbox = tracker.update(scaled_frame)
            if success:
                x_bbox, y_bbox, w_bbox, h_bbox = [int(coord) for coord in bbox]
                marker_center = (x_bbox + w_bbox // 2, y_bbox + h_bbox // 2)
                marker_centers.append(marker_center)

                # find x midpoint between markers
                x_coords = [coord[0] for coord in marker_centers]
                left_marker_x = np.min(x_coords)
                right_marker_x = np.max(x_coords)
                mid_x = (right_marker_x + left_marker_x) // 2
                
                #cv2.rectangle(scaled_frame, (x_bbox, y_bbox), (x_bbox + w_bbox, y_bbox + h_bbox), (0, 255, 0), 2)  # update tracker rectangle

            else:
                msg = f"WARNING: Lost tracking marker at {bbox}\n\nPlease retry after adjusting any of the following:\n\n-Parameters\n-Initial tracker placement\n-Frame selection"
                message_queue.put(msg)
                stop_event.set()
                break

        tracker_midpt_queue.put((frame_num, scaled_frame, scale_factor, (x_bbox, y_bbox, w_bbox, h_bbox), mid_x))

        #cv2.imshow("Tracking", scaled_frame)
        frame_queue.task_done()
        if cv2.waitKey(1) == 27:  # Check for ESC key
            stop_event.set()

def frame_midpt_edge_detection(
        frame_queue,
        tracker_midpt_queue,
        message_queue,
        dist_data,
        stop_event,
        frame_start,
        frame_end,
        frame_interval,
        time_units,
        fps,
        binarize_intensity_thresh
    ):
    """
    Thread function for detecting midpoints between edges in video frames, specifically focused on identifying and measuring
    necking points within a video sequence. This function retrieves pre-processed frames and tracks specific metrics.

    Details:
        - The function pulls frames from a queue that have been pre-processed for tracker midpoint identification.
        - It applies further image processing to enhance edges and calculate vertical distances at specified midpoints.
        - The thread utilizes adaptive binarization and edge detection techniques to isolate features of interest.
        - Detected midpoints and distances are recorded and visualized in real-time, and data is accumulated for later analysis or output.
        - Thread control is managed through stop events and error messages are communicated through a message queue.

    Note:
        - Proper synchronization mechanisms using threading events and queues must be in place to manage the flow of data between threads.
        - Binarization and edge detection parameters may need to be adjusted based on video content and desired detection sensitivity.
        - This function is designed to run as part of a multithreaded application where video processing tasks are distributed among multiple threads.

    Args:
        frame_queue (queue.Queue): Not directly used in this thread but included for potential future use.
        tracker_midpt_queue (queue.Queue): Queue from which the thread retrieves pre-processed frames.
        message_queue (queue.Queue): Queue for passing error messages or important notifications.
        dist_data (dict): Dictionary to store results of the necking point calculations.
        stop_event (threading.Event): Event to signal the thread to stop processing.
        frame_start (int): Frame number where processing starts.
        frame_end (int): Frame number where processing ends.
        frame_interval (float): Interval between frames, used in calculations for time data.
        time_units (str): Units for time used in the output data.
        fps (int): Frames per second of the video, used in time calculations.
        binarize_intensity_thresh (int): Threshold for binarization used in edge detection.

    Returns:
        None: This function does not return any value but updates the dist_data dictionary and communicates via queues.
    """
    while True:
        try:
            tracker_item = tracker_midpt_queue.get(timeout=1)
        except queue.Empty:
            print("QUEUE EMPTY")
            continue

        if tracker_item is None:
            break

        frame_num, scaled_frame, scale_factor, _, mid_x = tracker_item
        if frame_num >= frame_end:
            break

        gray_frame = cv2.cvtColor(scaled_frame, cv2.COLOR_BGR2GRAY)  # convert frame to gray
        _, binary_frame = cv2.threshold(gray_frame, binarize_intensity_thresh, 255, cv2.THRESH_BINARY)  # threshold to binarize image

        # error checking for appropriate binarization threshold
        if np.all(binary_frame == 255):
            msg = "Binarization threshold too low,\nfound no pixels below the threshold.\n\nPlease adjust the threshold (default is 120)"
            message_queue.put(msg)
            stop_event.set()
        if np.all(binary_frame == 0):
            msg = "Binarization threshold too high,\nfound no pixels above the threshold.\n\nPlease adjust the threshold (default is 120)"
            message_queue.put(msg)
            stop_event.set()

        edges = cv2.Canny(binary_frame, 0, 2)  # edge detection, nums are gradient thresholds

        frame_draw = scaled_frame.copy()
        frame_draw[edges > 0] = [0, 255, 0]  # draw edges

        edge_pixels = np.nonzero(edges[:, mid_x])[0]  # find y coord of edge pixels in cur column

        if edge_pixels.size > 0:  # if edge pixels in cur column,
            midpt_dist = np.abs(edge_pixels[0] - edge_pixels[-1])  # find distance of top and bottom edges

            # draw vertical line connecting edges at midpt for visualization
            cv2.line(frame_draw, (mid_x, edge_pixels[0]), (mid_x, edge_pixels[-1]), (200, 0, 0), 1)

        # record and save data using original resolution
        if frame_interval == 0:
            dist_data[f'1-Time({time_units})'].append(np.float16((frame_num - frame_start) / fps))
        else:
            dist_data[f'1-Time({time_units})'].append(np.float16((frame_num - frame_start) * frame_interval))
        dist_data['1-Frame'].append(frame_num - frame_start)
        dist_data['1-x at necking point (px)'].append(int(mid_x / scale_factor))
        dist_data['1-y necking distance (px)'].append(int(midpt_dist / scale_factor))

        cv2.imshow('Necking Point (midpoint method) Visualization', frame_draw)

        tracker_midpt_queue.task_done()
        if cv2.waitKey(1) == 27 or frame_end <= frame_num:
            stop_event.set()


def necking_point_midpoint_threaded(
        cap,
        marker_positions,
        first_frame,
        bbox_size,
        frame_start,
        frame_end,
        binarize_intensity_thresh,
        frame_record_interval,
        frame_interval,
        time_units,
        file_mode,
        video_file_name,
        data_label
    ):
    """
    Conducts multithreaded tracking to analyze necking points in a video sequence, using threads for capturing frames,
    updating marker positions, and detecting edges to determine midpoints. This is the alternate version to regular necking point, just finding min overall distance.

    Details:
        - Initiates threads for frame capture, marker updates, and midpoint edge detection.
        - Uses a queue system to manage frame processing and data flow between threads.
        - Tracks necking points by analyzing video frames to detect edges and calculate midpoints using configured trackers.
        - Collects and records data related to the detected necking points including frame number, time, and necking dimensions.
        - Efficiently handles video processing by delegating tasks to separate threads, improving performance for high-resolution or long-duration videos.

    Note:
        - Proper synchronization mechanisms using threading events and queues should be in place to manage data flow between threads and handle thread lifecycle.
        - Errors from threads are collected in a message queue and displayed after processing.

    Args:
        cap (cv2.VideoCapture): Video capture object loaded with the video.
        marker_positions (list of tuples): Initial positions of markers.
        first_frame (np.array): The first frame of the video for initializing the tracker.
        bbox_size (int): Size of the bounding box for the tracker.
        frame_start (int): Frame number to start processing.
        frame_end (int): Frame number to end processing.
        binarize_intensity_thresh (int): Threshold for binarization used in edge detection.
        frame_record_interval (int): Interval at which frames are processed.
        frame_interval (float): Real-world time interval between frames.
        time_units (str): Units for time (e.g., 'seconds', 'minutes') used in the output data.
        file_mode (FileMode enum): Mode for recording data ('FileMode.APPEND' or 'FileMode.OVERWRITE').
        video_file_name (str): Name of the video file being processed.
        data_label (str): Data label for the tracking session.

    Returns:
        None: This function does not return values but saves processed data to an output file and displays errors if any.
    """
    trackers = init_trackers(marker_positions, bbox_size, first_frame)

    frame_num = frame_start
    dist_data = {
        '1-Frame': [],
        f'1-Time({time_units})': [],
        '1-x at necking point (px)': [],
        '1-y necking distance (px)': [],
        '1-video_file_name': video_file_name,
        '1-detection_method': 'midpt',
        '1-data_label': data_label
    }

    fps = cap.get(5)
    frame_queue = queue.Queue(maxsize=10)
    tracker_midpt_queue = queue.Queue(maxsize=10)
    message_queue = queue.Queue(maxsize=5)
    stop_event = threading.Event()

    capture_thread = threading.Thread(
        target=frame_capture_thread,
        args=(
            cap,
            frame_queue,
            message_queue,
            stop_event,
            frame_end,
            frame_start,
            frame_record_interval
        ), daemon=True
    )

    marker_update_thread = threading.Thread(
        target=frame_tracker_midpt_finder_thread, 
        args=(
            frame_queue,
            tracker_midpt_queue,
            message_queue,
            stop_event,
            trackers,
            frame_end
        ), daemon=True
    )

    edge_detection_thread = threading.Thread(
        target=frame_midpt_edge_detection,
        args=(
            frame_queue,
            tracker_midpt_queue,
            message_queue,
            dist_data,
            stop_event,
            frame_start,
            frame_end,
            frame_interval,
            time_units,
            fps,
            binarize_intensity_thresh
        ), daemon=True
    )

    # Start threads
    capture_thread.start()
    marker_update_thread.start()
    edge_detection_thread.start()

    # Wait for threads to finish
    capture_thread.join()
    print("capture done")
    marker_update_thread.join()
    print("marker done")
    edge_detection_thread.join()
    print("edge_detection_thread done")

    while not message_queue.empty():
        error_popup(message_queue.get())

    record_data(file_mode, dist_data, "output/Necking_Point_Output.csv")

    cap.release()
    cv2.destroyAllWindows()

def noise_reduction(frame):
    '''WIP function for noisy (staticy) viscoelastic substrate frames'''
    # Apply Median Filtering
    median_filtered = cv2.medianBlur(frame, 7)

    # Apply Non-local Means Denoising
    non_local_means = cv2.fastNlMeansDenoising(median_filtered, h=15, templateWindowSize=5, searchWindowSize=17)
    
    clahe = cv2.createCLAHE(clipLimit=2.0, tileGridSize=(12, 12))
    equalized = clahe.apply(non_local_means)
    return equalized


def improve_binarization(frame):    
    """
    Enhances the binarization of a grayscale image using various image processing techniques. This function applies
    CLAHE for contrast enhancement, background subtraction to highlight foreground objects, morphological operations
    to refine the image, and edge detection to further define object boundaries.

    Steps:
        1. Apply Contrast Limited Adaptive Histogram Equalization (CLAHE) to boost the contrast of the image.
        2. Perform background subtraction using a median blur to isolate foreground features.
        3. Apply morphological closing to close small holes within the foreground objects.
        4. Detect edges using the Canny algorithm, and dilate these edges to enhance their visibility.
        5. Optionally adjust the edge thickness with additional morphological operations like dilation or erosion
           depending on specific requirements (commented out in the code but can be adjusted as needed).

    Note:
        - This function is designed to work with grayscale images and expects a single-channel input.
        - Adjustments to parameters like CLAHE limits, kernel sizes for morphological operations, and Canny thresholds
          may be necessary depending on the specific characteristics of the input image.


    Args:
        frame (np.array): A single-channel (grayscale) image on which to perform binarization improvement.

    Returns:
        np.array: The processed image with enhanced binarization and clearer object definitions.

    """

    # Apply CLAHE (Contrast Limited Adaptive Histogram Equalization)
    # boosts contrast
    clahe = cv2.createCLAHE(clipLimit=2.0, tileGridSize=(12, 12))
    equalized = clahe.apply(frame)
    
    # Perform Background Subtraction
    # (Assuming a relatively uniform background)
    background = cv2.medianBlur(equalized, 13)
    subtracted = cv2.subtract(equalized, background)
    
    # Use morphological closing to close small holes inside the foreground
    kernel = np.ones((3, 3), np.uint8)
    closing = cv2.morphologyEx(subtracted, cv2.MORPH_CLOSE, kernel, iterations=2)
    
    # Use Canny edge detector to find edges and use it as a mask
    edges = cv2.Canny(closing, 30, 140)
    edges_dilated = cv2.dilate(edges, kernel, iterations=1)
    result = cv2.bitwise_or(closing, edges_dilated)

    # if edges too fine after result
    #result = cv2.dilate(result, kernel, iterations=1)
    # if edges too thick after result
    kernel = np.ones((3, 3), np.uint8)
    result = cv2.erode(result, kernel, iterations=1)

    return result

def improve_smoothing(frame, strength=0.8):
    """
    Enhances the input frame by applying Non-Local Means (NLM) denoising followed by a high-pass filter.
    
    NLM averages pixel intensity s.t. similar patches of the image (even far apart) contribute more to the average
    

    Args:
    frame (numpy.ndarray): The input image in grayscale.

    Returns:
    numpy.ndarray: The processed image with improved smoothing and enhanced details.
    """
    noise_level = np.std(frame)
    denoised = cv2.fastNlMeansDenoising(frame, None, h=noise_level*strength, templateWindowSize=7, searchWindowSize=25)
    
    # highlights cental pixel and reduces neighboring pixels
    # passes high frequencies and attenuates low frequencies
    # this kernel represents a discrete ver of the laplacian operator, approximating 2nd order derivative of image
    laplacian_kernel = np.array([[-1, -1, -1],
                             [-1,  8, -1],
                             [-1, -1, -1]])

    # Apply the high-pass filter using convolution
    high_pass = cv2.filter2D(denoised, -1, laplacian_kernel)
    return high_pass

def track_area(
        cap,
        marker_positions,
        first_frame,
        bbox_size,
        frame_start,
        frame_end,
        frame_record_interval,
        frame_interval,
        time_units,
        distance_from_marker_thresh,
        file_mode,
        video_file_name,
        data_label,
<<<<<<< HEAD
        preprocessVals = None
=======
        preprocessing_need
>>>>>>> 6e8b5fa2
    ):

    """
    Tracks the surface area of an object in a video, given initial marker positions. This function initializes trackers on the object,
    processes each frame to apply binarization and contour detection, and records the largest contour's area that is close to the marker.

    Functionality:
        1. Initializes trackers using CSRT algorithm at the marker positions in the scaled first frame.
        2. Processes each frame: scales, converts to grayscale, and applies binarization improvements.
        3. Applies adaptive thresholding to the binary frame to enhance contour detection.
        4. Identifies contours and selects the optimal one based on area size and proximity to the initial marker.
        5. Draws the contour and marker on the frame for visualization.
        6. Records the position and area of the selected contour via its centroid.
        7. Saves or appends the tracking data to a CSV file based on the specified file mode.
        8. Displays the tracking in real-time and provides an option to exit by pressing ESC.

    Note:
        - Ensure the video file is properly loaded and parameters are correctly set for accurate tracking.
        - Binarization and contour detection settings might need adjustments based on different video characteristics.

    Args:
        cap (cv2.VideoCapture): Video capture object loaded with the video.
        marker_positions (list of tuples): Initial positions of markers.
        first_frame (np.array): First frame of the video for initializing the tracker.
        bbox_size (int): Size of the bounding box for the tracker.
        frame_start (int): Starting frame number for tracking.
        frame_end (int): Ending frame number for tracking.
        frame_record_interval (int): Number of frames to skip between recordings.
        frame_interval (float): Real-world time interval between frames, used in time calculations.
        time_units (str): Units of time (e.g., 'seconds', 'minutes') for the output data.
        distance_from_marker_thresh (int): Threshold for determining proximity of the contour to the marker.
        file_mode (FileMode enum): Mode for recording data ('FileMode.APPEND' or 'FileMode.OVERWRITE').
        video_file_name (str): Name of the video file being processed.
        data_label (str): Unique identifier for the data session.
        preprocessing_need (PreprocessingIssue enum): type of preprocessing that is need for the video
        """

    cap.set(cv2.CAP_PROP_POS_FRAMES, frame_start)
    frame_num = frame_start
    area_data = {
        '1-Frame': [],
        f'1-Time({time_units})': [],
        '1-x centroid location': [],
        '1-y centroid location': [],
        '1-cell surface area (px^2)': [],
        '1-video_file_name': video_file_name,
        '1-data_label': data_label
    }

    if preprocessVals is not None:
        first_frame = preprocess_frame(first_frame, preprocessVals)

    trackers = init_trackers(marker_positions, bbox_size, first_frame, TrackerChoice.CSRT)

    while frame_num < frame_end:
        ret, frame = cap.read()
        frame_num += frame_record_interval
        if frame_record_interval != 1:
            cap.set(cv2.CAP_PROP_POS_FRAMES, frame_num)

        if not ret:
            break

        # Frame preprocessing
        if preprocessVals is not None:
            preprocessedFrame = preprocess_frame(frame, preprocessVals)
        else:
            preprocessedFrame = frame

        scaled_frame, scale_factor = scale_frame(preprocessedFrame)  # scale the frame
        
        gray_frame = cv2.cvtColor(scaled_frame, cv2.COLOR_BGR2GRAY)

        # update tracker position
        success, bbox = trackers[0].update(scaled_frame) # currently only 1 tracker will work for testing
        if success:
            x_bbox, y_bbox, w_bbox, h_bbox = [int(coord) for coord in bbox]  # get coords of bbox in the scaled frame
            marker_center = (x_bbox + w_bbox // 2, y_bbox + h_bbox // 2)  # get center of bbox
            cv2.rectangle(scaled_frame, (x_bbox, y_bbox), (x_bbox + w_bbox, y_bbox + h_bbox), (0, 255, 0), 2)  # update tracker rectangle
        else:
            msg = "WARNING: Lost tracking marker\n\nPlease retry after adjusting any of the following\n\n: -Parameters\n-Initial tracker placement\n-Frame selection"
            warning_popup(msg)
            cap.release()
            cv2.destroyAllWindows()
            return
<<<<<<< HEAD
        
        # reduce static noise (WIP)
        #noise_reduced_frame = noise_reduction(gray_frame)

        #_, binary_frame = cv2.threshold(blur_frame, 0, 255, cv2.THRESH_BINARY + cv2.THRESH_OTSU)
        binary_frame = improve_binarization(gray_frame)
=======

        # preprocessing
        if preprocessing_need == PreprocessingIssue.NOISY_BG:
            preprocessed_frame = improve_binarization(gray_frame)
        elif preprocessing_need == PreprocessingIssue.HARSH_GRADIENT:
            preprocessed_frame = improve_smoothing(gray_frame)
        else:
            preprocessed_frame = gray_frame

        binary_frame = cv2.adaptiveThreshold(preprocessed_frame, 255, cv2.ADAPTIVE_THRESH_GAUSSIAN_C, cv2.THRESH_BINARY_INV, 11, 2)
>>>>>>> 6e8b5fa2

        # Segment frame
        contours, _ = cv2.findContours(binary_frame, cv2.RETR_EXTERNAL, cv2.CHAIN_APPROX_SIMPLE)

        # choose optimal contour (largest and near marker)
        max_area, max_area_idx = 0, 0
        centroid = None
        for i, contour in enumerate(contours):
            area = cv2.contourArea(contour)
            M = cv2.moments(contour)
            if M["m00"] != 0:
                cx = int(M["m10"] / M["m00"])
                cy = int(M["m01"] / M["m00"])
                if np.abs(marker_center[0] - cx) < distance_from_marker_thresh and np.abs(marker_center[1] - cy) < distance_from_marker_thresh:
                    if area > max_area:
                        max_area = area
                        max_area_idx = i
                        centroid = (cx,cy)

        # draw the chosen contour
        contour = contours[max_area_idx]
        if centroid:
            cv2.circle(scaled_frame, centroid, 5, (0, 0, 255), -1)
        cv2.drawContours(scaled_frame, [contour], -1, (255, 0, 0), 2)
        cv2.putText(scaled_frame, str(i+1), (cx, cy), cv2.FONT_HERSHEY_SIMPLEX, 0.5, (255, 255, 255), 1)

        # record data
        print(centroid)
        try: 
            area_data['1-Frame'].append(frame_num)
            if frame_interval == 0:
                area_data[f'1-Time({time_units})'].append(np.float32(frame_num / cap.get(5)))
            else:
                area_data[f'1-Time({time_units})'].append(np.float16(frame_num * frame_interval))
            area_data['1-x centroid location'].append(int((centroid[0] / scale_factor)))
            area_data['1-y centroid location'].append(int((centroid[1] / scale_factor)))
            area_data['1-cell surface area (px^2)'].append(max_area)
        except TypeError:
            print("centroid not found")


        #cv2.imshow('Surface Area Tracking', noise_reduced_frame)
        cv2.imshow('Surface Area Tracking', scaled_frame)
        if cv2.waitKey(1) == 27:
            break

        frame_num += 1

    record_data(file_mode, area_data, "output/Surface_Area_Output.csv")

    cap.release()
    cv2.destroyAllWindows()

def frame_preprocessing_thread(
        tracker_frame_queue,
        processed_tracker_frame_queue,
        message_queue,
        stop_event,
        frame_start,
        frame_end,
        frame_interval
    ):
    """
    Thread function for preprocessing video frames to enhance features for further analysis like contour detection.
    This function retrieves frames from a queue, applies image preprocessing techniques, and places the processed frames into another queue.

    Details:
        - The function continuously retrieves frames from the tracker_frame_queue, which contain raw or minimally processed frames.
        - It applies grayscale conversion, adaptive binarization, and other image processing operations to enhance the frames for subsequent contour detection.
        - Processed frames are then pushed to the processed_tracker_frame_queue for the next stage in the processing pipeline.
        - This thread is designed to run concurrently with other threads handling frame capture, contour detection, and data recording.

    Note:
        - This function assumes that the frames are already scaled appropriately and only require further image processing.
        - Binarization and other image transformations are optimized for contour detection but may need adjustments depending on specific requirements.
        - Proper synchronization mechanisms (using threading events and queues) should be in place to manage the flow of data between threads and handle the lifecycle of the thread.

    Args:
        tracker_frame_queue (queue.Queue): Queue from which the thread retrieves frames for processing.
        processed_tracker_frame_queue (queue.Queue): Queue where the thread puts processed frames for further analysis.
        message_queue (queue.Queue): Queue for logging messages or errors.
        stop_event (threading.Event): An event to signal the thread to stop processing.
        frame_start (int): Frame number where processing starts.
        frame_end (int): Frame number where processing ends.
        frame_interval (float): Interval between frames, used in certain processing scenarios.

    Returns:
        None: This function does not return any value. It manages internal state and communicates via queues.
    """

    while True:
        try:
            queue_item = tracker_frame_queue.get(timeout=1)
        except queue.Empty:
            print("tracker_frame_queue EMPTY")
            continue

        if queue_item is None:
            processed_tracker_frame_queue.put(None)
            break

        if queue_item:
            frame_num, scaled_frame, scale_factor, tracker_bbox, _ = queue_item

        if frame_num >= frame_end:
            processed_tracker_frame_queue.put(None)
            break

        #print(f"cur frame num in frame_preprocessing_thread: {frame_num}")

        gray_frame = cv2.cvtColor(scaled_frame, cv2.COLOR_BGR2GRAY)
        
        #_, binary_frame = cv2.threshold(blur_frame, 0, 255, cv2.THRESH_BINARY + cv2.THRESH_OTSU)
        binary_frame = improve_binarization(gray_frame)

        # threshold frame again with localized kernel, adds a bit of noise but strengthens contours (idk why this helps but it does)
        adaptive_thresh = cv2.adaptiveThreshold(binary_frame, 255, cv2.ADAPTIVE_THRESH_GAUSSIAN_C, cv2.THRESH_BINARY_INV, 11, 2)
        
        processed_frame = adaptive_thresh

        processed_tracker_frame_queue.put((frame_num, scaled_frame, processed_frame, scale_factor, tracker_bbox))
        tracker_frame_queue.task_done()

        if cv2.waitKey(1) == 27:
            stop_event.set()

def find_contours_near_trackers_thread(
        processed_tracker_frame_queue,
        message_queue,
        stop_event,
        frame_start,
        frame_end,
        frame_interval,
        time_units,
        fps,
        distance_from_marker_thresh,
        area_data
    ):
    """
    Thread function to find contours near tracker positions in processed frames and record the relevant data.
    It retrieves frames from a queue, analyzes them for contours, and updates area data with centroid locations and surface areas.

    Details:
        - This thread continuously retrieves processed frames from a queue and searches for contours close to the tracked markers.
        - Each contour's proximity to the marker center is assessed, and the largest contour within the threshold distance is selected.
        - Information such as centroid location and area of the selected contour is recorded.
        - The thread visualizes the contours and tracking information on the frames for monitoring purposes.
        - Data is continuously updated into a shared dictionary intended for later analysis or saving.

    Note:
        - Ensure the frame data passed to this thread is pre-processed appropriately to highlight relevant contours, as done using the frame_preprocessing_thread().
        - This thread utilizes OpenCV functions for contour detection and moment calculation, which require binary images.
        - Proper error handling and synchronization mechanisms (e.g., threading events and queues) should be in place to handle the thread's lifecycle and communication.

    Args:
        processed_tracker_frame_queue (queue.Queue): Queue from which the thread retrieves processed frames.
        message_queue (queue.Queue): Queue for logging messages or errors.
        stop_event (threading.Event): An event to signal the thread to stop processing.
        frame_start (int): Frame number where processing starts.
        frame_end (int): Frame number where processing ends.
        frame_interval (float): Real-world time interval between frames.
        time_units (str): Units of time for the output data.
        fps (int): Frames per second of the video, used for time calculations.
        distance_from_marker_thresh (float): Threshold for determining closeness of contours to the tracker.
        area_data (dict): Dictionary to store results of the area calculations.

    Returns:
        None: This function does not return any value. It updates the area_data dictionary and can signal via message_queue.
    """
    while True:
        try:
            queue_item = processed_tracker_frame_queue.get(timeout=1)
            #print(queue_item)
        except queue.Empty:
            print("processed_tracker_frame_queue EMPTY")
            continue

        if queue_item is None:
            break

        if queue_item:
            frame_num, scaled_frame, processed_frame, scale_factor, tracker_bbox = queue_item
            x_bbox, y_bbox, w_bbox, h_bbox = tracker_bbox

        if frame_num >= frame_end:
            break

        #print(f"cur frame num in find_contours_near_trackers_thread: {frame_num}")

        # Segment frame
        contours, _ = cv2.findContours(processed_frame, cv2.RETR_EXTERNAL, cv2.CHAIN_APPROX_SIMPLE)
        
        marker_center = (x_bbox + w_bbox // 2, y_bbox + h_bbox // 2)  # get center of bbox
        # choose optimal contour (largest and near marker)
        max_area, max_area_idx = 0, 0
        centroid = None
        for i, contour in enumerate(contours):
            area = cv2.contourArea(contour)
            M = cv2.moments(contour)
            if M["m00"] != 0:
                cx = int(M["m10"] / M["m00"])
                cy = int(M["m01"] / M["m00"])
                if np.abs(marker_center[0] - cx) < distance_from_marker_thresh and np.abs(marker_center[1] - cy) < distance_from_marker_thresh:
                    if area > max_area:
                        max_area = area
                        max_area_idx = i
                        centroid = (cx,cy)

        # draw the chosen contour
        contour = contours[max_area_idx]
        if centroid:
            cv2.circle(scaled_frame, centroid, 5, (0, 0, 255), -1)
        cv2.drawContours(scaled_frame, [contour], -1, (255, 0, 0), 2)
        cv2.putText(scaled_frame, str(i+1), (cx, cy), cv2.FONT_HERSHEY_SIMPLEX, 0.5, (255, 255, 255), 1)

        # draw bbox of tracker
        cv2.rectangle(scaled_frame, (x_bbox, y_bbox), (x_bbox + w_bbox, y_bbox + h_bbox), (0, 255, 0), 2)  # update tracker rectangle

        #cv2.imshow('Surface Area Tracking', noise_reduced_frame)
        cv2.imshow('Surface Area Tracking', scaled_frame)

        # record data
        area_data['1-Frame'].append(frame_num)
        if frame_interval == 0:
            area_data[f'1-Time({time_units})'].append(np.float32(frame_num / fps))
        else:
            area_data[f'1-Time({time_units})'].append(np.float16(frame_num * frame_interval))
        area_data['1-x centroid location'].append(int((centroid[0] / scale_factor)))
        area_data['1-y centroid location'].append(int((centroid[1] / scale_factor)))
        area_data['1-cell surface area (px^2)'].append(max_area)

        processed_tracker_frame_queue.task_done()

        if cv2.waitKey(1) == 27:
            stop_event.set()

def track_area_threaded(
        cap,
        marker_positions,
        first_frame,
        bbox_size,
        frame_start,
        frame_end,
        frame_record_interval,
        frame_interval,
        time_units,
        distance_from_marker_thresh,
        file_mode,
        video_file_name,
        data_label
    ):

    """
    Conducts threaded video tracking to analyze the surface area of objects in a video sequence.
    This function utilizes multiple threads to manage different stages of the tracking process:
    frame capture, marker tracking, frame preprocessing, and contour detection.

    Details:
        - Initiates multiple threads: for capturing frames, updating marker positions, preprocessing frames,
          and detecting contours near trackers.
        - Data from tracking, such as centroid locations and calculated surface areas, are collected and
          stored in a structured manner.
        - Efficiently handles video processing by delegating tasks to separate threads, improving performance
          especially for high-resolution or long-duration videos.
        - Utilizes queues to manage data flow between threads and uses events to handle thread termination and errors.

    Note:
        - Proper synchronization mechanisms are used to prevent data races and ensure data consistency.
        - Errors from threads are collected in a message queue and displayed after processing.
        - This function is intended for use in environments where threading is supported and efficient.

    Args:
        cap (cv2.VideoCapture): Video capture object loaded with the video.
        marker_positions (list of tuples): Initial positions of markers.
        first_frame (np.array): The first frame of the video for initializing the tracker.
        bbox_size (int): Size of the bounding box for the tracker.
        frame_start (int): Frame number to start processing.
        frame_end (int): Frame number to end processing.
        frame_record_interval (int): Interval at which frames are processed.
        frame_interval (float): Real-world time interval between frames, used in time calculations.
        time_units (str): Units for time (e.g., 'seconds', 'minutes') used in the output data.
        distance_from_marker_thresh (float): Distance threshold for identifying relevant contours near markers.
        file_mode (FileMode enum): Mode for recording data ('FileMode.APPEND' or 'FileMode.OVERWRITE').
        video_file_name (str): Name of the video file being processed.
        data_label (str): Data label for the tracking session.

    Returns:
        None: This function does not return values but saves processed data to an output file and displays errors if any.
    """

    fps = cap.get(5)
    cap.set(cv2.CAP_PROP_POS_FRAMES, frame_start)
    frame_num = frame_start
    area_data = {
        '1-Frame':[],
        f'1-Time({time_units})': [],
        '1-x centroid location': [],
        '1-y centroid location': [],
        '1-cell surface area (px^2)': [],
        '1-video_file_name': video_file_name,
        '1-data_label': data_label
    }
    
    trackers = init_trackers(marker_positions, bbox_size, first_frame, TrackerChoice.CSRT)

    frame_queue = queue.Queue(maxsize=10)
    tracker_frame_queue = queue.Queue(maxsize=10)
    processed_tracker_frame_queue = queue.Queue(maxsize=10)
    message_queue = queue.Queue(maxsize=5)
    stop_event = threading.Event()

    capture_thread = threading.Thread(
        target=frame_capture_thread,
        args=(
            cap,
            frame_queue,
            message_queue,
            stop_event,
            frame_end,
            frame_start,
            frame_record_interval
        ), daemon=True
    )

    marker_update_thread = threading.Thread(
        target=frame_tracker_midpt_finder_thread, 
        args=(
            frame_queue,
            tracker_frame_queue,
            message_queue,
            stop_event,
            trackers,
            frame_end
        ), daemon=True
    )

    frame_preprocess_thread = threading.Thread(
        target=frame_preprocessing_thread,
        args=(
            tracker_frame_queue,
            processed_tracker_frame_queue,
            message_queue,
            stop_event,
            frame_start,
            frame_end,
            frame_interval
        )
    )

    contours_thread = threading.Thread(
        target=find_contours_near_trackers_thread,
        args=(
            processed_tracker_frame_queue,
            message_queue,
            stop_event,
            frame_start,
            frame_end,
            frame_interval,
            time_units,
            fps,
            distance_from_marker_thresh,
            area_data
        )
    )

    # Start threads
    capture_thread.start()
    marker_update_thread.start()
    frame_preprocess_thread.start()
    contours_thread.start()

    # Wait for threads to finish
    capture_thread.join()
    print("capture done")
    marker_update_thread.join()
    print("marker done")
    frame_preprocess_thread.join()
    print("frame binarization done")
    contours_thread.join()
    print("contour detection done")

    while not message_queue.empty():
        error_popup(message_queue.get())

    record_data(file_mode, area_data, "output/Surface_Area_Output.csv")

    cap.release()
    cv2.destroyAllWindows()

def track_area_og(cap, frame_start, frame_end, frame_interval, time_units):
    frame_num = frame_start

    while True:  # read frame by frame until the end of the video
        ret, frame = cap.read()
        cap.set(cv2.CAP_PROP_POS_FRAMES, frame_start + frame_num)
        frame_num += 1
        #time.sleep(0.25)

        if not ret:
            break

        # frame preprocessing
        scaled_frame, scale_factor = scale_frame(frame)  # scale the frame
        gray_frame = cv2.cvtColor(scaled_frame, cv2.COLOR_BGR2GRAY)  # convert frame to gray
        kernel_size = (5,5)
        blur_frame = cv2.GaussianBlur(gray_frame, kernel_size, 0) # gaussian blur
        _, binary_frame = cv2.threshold(blur_frame, 0, 255, cv2.THRESH_BINARY + cv2.THRESH_OTSU)  # threshold to binarize image

        # segment frame
        contours, _ = cv2.findContours(binary_frame, cv2.RETR_EXTERNAL, cv2.CHAIN_APPROX_SIMPLE) # find contours
        contour_frame = np.zeros_like(binary_frame) 
        cv2.drawContours(scaled_frame, contours, -1, (255, 0, 0), 2)

        # label and segment contours
        for i, contour in enumerate(contours):
            m = cv2.moments(contour) # calculate moment contours
            if m["m00"] != 0: # if contour has a non-zero zeroth spatial moment (surface area)
                cx = int(m["m10"] / m["m00"])
                cy = int(m["m01"] / m["m00"])
                cv2.putText(scaled_frame, str(i+1), (cx, cy), cv2.FONT_HERSHEY_SIMPLEX, 0.5, (255, 255, 255), 1)
    

        cv2.imshow('Surface Area Tracking', scaled_frame)
        if cv2.waitKey(1) == 27 or frame_end == frame_num+frame_start:
            break

    cap.release()
    cv2.destroyAllWindows()<|MERGE_RESOLUTION|>--- conflicted
+++ resolved
@@ -1,2202 +1,2190 @@
-'''
-Author: Brandon Pardi
-Created 1/26/2024
-
-routines for tracking capabilities
-'''
-
-import cv2
-import numpy as np
-import pandas as pd
-import time
-import screeninfo
-import threading
-import queue
-from collections import defaultdict
-
-from exceptions import error_popup, warning_popup
-from enums import *
-
-def scale_frame(frame, scale_factor=0.9):
-    """Sometimes resolution of video is larger than resolution of monitor this software is running on.
-    This function scales the resolution of the frame so the entire frame can be seen for selecting markers or just general analysis.
-    Scaling preseves aspect ratio, so it determines which dimension is most cut off from viewing (width or height),
-    and determines caling ratio for the other dimension based on that.
-
-    Distances of objects being tracked are scaled back up when recording data, so movement of tracked objects are recorded in the original resolution.
-
-    Args:
-        frame (numpy.ndarray): indv frame of video being tracked that will be scaled and returned
-        scale_factor (float, optional): fraction of monitor resolution to scale image. Defaults to 0.9.
-
-    Returns:
-        scaled_frame (numpy.ndarray): scaled version of frame that was passed in
-        min_scale_factor (float): Determing scale factor, used to scale values back up before recording data.
-    """    
-    monitor = screeninfo.get_monitors()[0] # get primary monitor resolution
-
-    # get indv scale factors for width and height
-    scale_factor_height = scale_factor * (monitor.height / frame.shape[0])
-    scale_factor_width = scale_factor * (monitor.width / frame.shape[1])
-
-    min_scale_factor = min(scale_factor_width, scale_factor_height)
-
-    # resize based on scale factors
-    scaled_frame = cv2.resize(frame, (int(frame.shape[1] * min_scale_factor), int(frame.shape[0] * min_scale_factor)))
-    return scaled_frame, min_scale_factor
-
-def mouse_callback(event, x, y, flags, params):
-    """handle mouse clicks during software execution
-    intended for use with the selection of trackers
-
-    Args:
-        event (int): represents the mouse event type
-        x (int): x coord of selection
-        y (int): y coord of selection
-        flags (int ): addtl flags of mouse selection state
-        params (dict): parameters being passed into the callback
-    """    
-    first_frame = params['first_frame']
-    marker_positions = params["marker_positions"]
-    bbox_size = params['bbox_size']
-    radius = bbox_size // 2
-
-    # scale frame for display so full image in view even if video res > monitor res
-    first_frame_scaled, scale_factor = scale_frame(first_frame)
-
-    if event == cv2.EVENT_LBUTTONDOWN: # on left click save pos and show on screen
-        cur_marker = [(int(x / scale_factor), int(y / scale_factor))] # ensure original resolution coords stored
-        marker_positions.append(cur_marker)
-
-    if event == cv2.EVENT_RBUTTONDOWN: # on right click remove last selection
-        if marker_positions:
-            marker_positions.pop()
-
-    cur_frame = first_frame_scaled.copy()
-    for marker in marker_positions: # draw circles where selections made
-        scaled_x = int(marker[0][0] * scale_factor)
-        scaled_y = int(marker[0][1] * scale_factor)
-        cv2.circle(cur_frame, (scaled_x, scaled_y), int(radius*scale_factor), (255, 255, 0), 2) # draw circle where clicked
-
-    cv2.imshow('Select Markers', cur_frame)
-    cv2.moveWindow('Select Markers', 50, 50)
-
-
-def select_markers(cap, bbox_size, frame_start, preprocessVals = None):
-    """event loop for handling initial marker selection
-
-    Args:
-        cap (cv2.VideoCapture): loaded video file for selecting markers of
-        bbox_size (int): size of bounding box that is spec'd by user in ui
-        frame_start (int): starting frame of video indicated in the frame selection tool
-
-    Returns:
-        mouse_params['marker_positions'] (list): selected marker positions
-        first_frame (np.Array(np.uint8)): 3D array of 8 bit BGR pixel values of first frame
-    """    
-    cap.set(cv2.CAP_PROP_POS_FRAMES, frame_start)
-    ret, first_frame = cap.read() # get first frame for selection
-
-    if preprocessVals is not None:
-        first_frame = preprocess_frame(first_frame, preprocessVals)
-    
-    cv2.imshow('Select Markers', first_frame) # show first frame
-    cv2.moveWindow('Select Markers', 50, 50)
-
-    mouse_params = {"first_frame": first_frame.copy(), "marker_positions": [], 'bbox_size': bbox_size}
-    cv2.setMouseCallback('Select Markers', mouse_callback, mouse_params) # set mouse callback function defn above
-    
-    # inf loop until user hits esc to cancel or enter to confirm selections
-    while True:
-        key = cv2.waitKey(1) # wait to capture input
-        if key == 27: # 27 is ASCII for escape key
-            print("SELECTIONS CANCELLED")
-            cv2.destroyAllWindows()
-            mouse_params['marker_positions'] = [(-1,-1)] # exit status failed
-            break
-        elif key == 13: # 13 ASCII for Enter key
-            print(f"Selected positions: {mouse_params['marker_positions']}")
-            break
-
-    # close windows upon hitting select
-    cv2.destroyAllWindows()
-    
-    return mouse_params['marker_positions'], first_frame
-
-def record_data(file_mode, data_dict, output_fp):
-    """
-    Saves or appends tracking data to a CSV file based on the provided file mode. This function handles data formatting, 
-    checks for empty labels, and ensures correct indexing and merging for new tracking data entries.
-
-    Details:
-        - If set to overwrite, the function creates a new DataFrame from the tracking data and saves it to the specified file path.
-        - If set to append, the function loads an existing CSV file, increments tracking identifiers, and merges new data with existing data.
-        - Ensures that each entry is correctly labeled and indexed, particularly important for maintaining consistent and readable data structures in long-term tracking studies.
-
-    Note:
-        - The function assumes that the input data dictionary is structured with keys corresponding to DataFrame column names.
-        - It is crucial that the existing data file (when appending) is formatted correctly to prevent data corruption or misalignment.
-        - Errors or exceptions might occur if the file operations encounter issues like permissions or disk space errors, which should be handled by the calling function.
-
-    Args:
-        file_mode (FileMode): Enum specifying whether to 'OVERWRITE' the existing file or 'APPEND' to it.
-        data_dict (dict): Dictionary containing the tracking data to record, with keys as column names and values as lists of data points.
-        output_fp (str): File path where the CSV file will be saved or appended.
-
-    Returns:
-        None: The function does not return any value but writes data directly to a CSV file specified by `output_fp`.
-    """
-    if file_mode == FileMode.OVERWRITE:
-        # check data label and put default value if empty
-        if data_dict['1-data_label'] == '':
-            data_dict['1-data_label'] = 'data1'
-        dist_df = pd.DataFrame(data_dict)
-        dist_df.set_index('1-Frame', inplace=True)
-        dist_df.to_csv(output_fp)
-    elif file_mode == FileMode.APPEND:
-        dist_df = pd.read_csv(output_fp)
-        num_prev_trackers = int(dist_df.columns[-1][0])
-        print(f"Num previous tracked entities: {num_prev_trackers}")
-
-        if data_dict['1-data_label'] == '':
-            data_dict['1-data_label'] = f'data{num_prev_trackers+1}'
-
-        # create new df of current tracking data and merge into previous
-        cur_df = pd.DataFrame(data_dict)
-
-        # rename df to indicate which num tracker this is
-        '''cur_df.rename(columns={
-                '1-Frame': f'{num_prev_trackers+1}-Frame',
-                f'1-Time({time_units})': f'{num_prev_trackers+1}-Time({time_units})','1-x at necking point (px)': f'{num_prev_trackers+1}-x at necking point (px)',
-                '1-y necking distance (px)': f'{num_prev_trackers+1}-y necking distance (px)',
-                '1-video_file_name' : f'{num_prev_trackers+1}-video_file_name',
-                '1-data_label': f'{num_prev_trackers+1}-data_label'
-            }, inplace=True)'''
-        new_col_names = {}
-        for col in cur_df.columns:
-            if col.startswith('1-'):
-                new_col = col.replace('1-', f'{num_prev_trackers+1}-')
-                new_col_names[col] = new_col
-        cur_df.rename(columns=new_col_names, inplace=True)
-        
-        dist_df_merged = pd.concat([dist_df, cur_df], axis=1)
-        dist_df_merged.to_csv(output_fp, index=False)
-
-def init_trackers(marker_positions, bbox_size, first_frame, tracker_choice=TrackerChoice.KCF):
-    """
-    Initializes and configures trackers based on specified marker positions, bounding box size, and tracker type. The function
-    scales the first frame, sets up the trackers, and initializes them with the position and size of the bounding boxes around the markers.
-
-    Details:
-        - The function supports multiple types of trackers, allowing selection based on the tracking requirements and performance characteristics.
-        - Trackers are initialized with bounding boxes centered on the provided marker positions, adjusted according to the scale of the first frame.
-        - This setup is essential for subsequent tracking operations where accuracy and reliability depend heavily on the initial configuration.
-
-    Note:
-        - Ensure that the `first_frame` is the first frame of an openCV video.
-        - The marker positions should be accurately determined as they directly affect the tracking performance.
-        - This function is typically called at the start of a tracking session to prepare the trackers for the video processing tasks.
-
-    Args:
-        marker_positions (list of tuples): Positions of the markers to track, each given as (x, y) coordinates.
-        bbox_size (int): Size of the square bounding box for each tracker.
-        first_frame (np.array): The first frame of the video used for scaling and initializing the trackers.
-        tracker_choice (TrackerChoice, optional): The type of tracker to use, defaults to `TrackerChoice.KCF`. Options are `TrackerChoice.KCF` or `TrackerChoice.CSRT`.
-
-    Returns:
-        list: A list of initialized tracker objects ready for use in tracking operations.
-    """
-    # create trackers
-    trackers = []
-    if tracker_choice == TrackerChoice.KCF:
-        for _ in range(len(marker_positions)):
-            trackers.append(cv2.TrackerKCF_create())
-    elif tracker_choice == TrackerChoice.CSRT:
-        for _ in range(len(marker_positions)):
-            trackers.append(cv2.TrackerCSRT_create())
-    elif tracker_choice == TrackerChoice.KLT:
-        old_gray = cv2.cvtColor(scale_frame(first_frame)[0], cv2.COLOR_BGR2GRAY)
-        marker_positions = [mp[0] for mp in marker_positions]
-        p0 = cv2.goodFeaturesToTrack(old_gray, mask=None, maxCorners=100, qualityLevel=0.3, minDistance=7, blockSize=7)
-        #p0 = np.array(marker_positions, dtype=np.float32).reshape(-1, 1, 2)
-        return old_gray, p0
-
-    # init trackers
-    scaled_first_frame, scale_factor = scale_frame(first_frame)
-    for i, mark_pos in enumerate(marker_positions):
-        bbox = (int((mark_pos[0][0] - bbox_size // 2) * scale_factor),
-                int((mark_pos[0][1] - bbox_size // 2) * scale_factor),
-                int(bbox_size * scale_factor),
-                int(bbox_size * scale_factor))
-        trackers[i].init(scaled_first_frame, bbox)
-
-    return trackers
-
-def preprocess_frame(frame, preprocessVals):
-    # Initialize a variable to store the modified frame
-    modified_frame = frame.copy()
-
-    # Apply sharpening
-    if preprocessVals["Blur/Sharpness"] != 0:
-        modified_frame = sharpen_frame(modified_frame, preprocessVals["Blur/Sharpness"])
-
-    # Apply contrast enhancement
-    if preprocessVals["Contrast"] > 0:
-        modified_frame = enhance_contrast(modified_frame, preprocessVals["Contrast"])
-    
-    # Apply brightness adjustment
-    if preprocessVals["Brightness"] != 0:
-        modified_frame = adjust_gamma(modified_frame, preprocessVals["Brightness"])
-
-    return modified_frame
-
-def enhance_contrast(frame, strength=50):
-    # Define parameters for contrast enhancement
-    clip_limit = 3.0
-    tile_grid_size = (8, 8)
-    
-    # Apply CLAHE (Contrast Limited Adaptive Histogram Equalization)
-    clahe = cv2.createCLAHE(clipLimit=clip_limit, tileGridSize=tile_grid_size)
-    enhanced_frame = clahe.apply(frame)
-    
-    # Adjust contrast strength
-    enhanced_frame = cv2.addWeighted(frame, 1 + strength / 100, enhanced_frame, 0.0, 0.0)
-    
-    return enhanced_frame
-
-def sharpen_frame(frame, strength=1.0):
-    if strength > 0:
-        # Sharpening
-        scaled_strength = strength / 100
-        kernel = np.array([[0, -0.2, 0],
-                           [-0.2, 2 + 3 * scaled_strength, -0.2],
-                           [0, -0.2, 0]])
-    else:
-        # Blurring
-        scaled_strength = abs(strength) / 30
-        kernel_size = int(1 + 2 * scaled_strength)
-        if kernel_size % 2 == 0:  # Ensure the kernel size is odd
-            kernel_size += 1
-        blurred = cv2.GaussianBlur(frame, (kernel_size, kernel_size), 0)
-        return blurred
-
-    # Apply the kernel to the image
-    result = cv2.filter2D(frame, -1, kernel)
-    return result
-
-def adjust_gamma(frame, gamma=50.0):
-    # Apply gamma correction
-    gamma=1-gamma/100
-    gamma_corrected = np.array(255 * (frame / 255) ** gamma, dtype='uint8')
-    return gamma_corrected
-
-
-def track_klt_optical_flow(
-        marker_positions,
-        first_frame,
-        frame_start,
-        frame_end,
-        cap,
-        bbox_size,
-        tracker_choice,
-        frame_record_interval,
-        frame_interval,
-        time_units,
-        file_mode,
-        video_file_name,
-        data_label):
-
-    prev_gray, p0 = init_trackers(marker_positions, bbox_size, first_frame, tracker_choice)
-    iter_lim = 10 # lk stop critera will try max 10 iterations or,
-    goal_acc = 0.03 # if accuracy is <= 3%
-
-    print('p0: ', p0, '\n\nprev_gray: ', prev_gray)
-
-    lk_params = {
-        'winSize': (15,15),
-        'maxLevel': 2, # number of pyramid levels, 2 would be using image at original, half, and quarter scales
-        'criteria': (cv2.TermCriteria_EPS | cv2.TermCriteria_COUNT, iter_lim, goal_acc)
-    }
-
-    tracker_data = defaultdict(list)
-    frame_num = frame_start
-
-    while True:
-        ret, frame = cap.read()
-        frame_num += frame_record_interval
-        if frame_record_interval != 1:
-            cap.set(cv2.CAP_PROP_POS_FRAMES, frame_num)
-
-        if not ret:
-            break
-
-        scaled_frame, scale_factor = scale_frame(frame)
-        enhanced_frame = enhance_contrast(scaled_frame)
-
-        frame_gray = cv2.cvtColor(enhanced_frame, cv2.COLOR_BGR2GRAY)
-
-        # calculates optical flow giving us new pt locations, status of if each pt was found, and err of each pt
-        p1, st, err = cv2.calcOpticalFlowPyrLK(prev_gray, frame_gray, p0, None, **lk_params)
-
-        # use points that had a successful update
-        good_p1 = p1[st == 1]
-        good_p0 = p0[st == 1]
-
-        for i, (new, old) in enumerate(zip(good_p1, good_p0)):
-            x1, y1 = new.ravel()
-            x0, y0 = old.ravel()
-            print(x1, y1)
-            tracker_data[f'1-Time({time_units})'].append(np.float16((frame_num - frame_start) / cap.get(cv2.CAP_PROP_FPS)))
-            tracker_data['1-Frame'].append(frame_num - frame_start)
-            tracker_data['1-Tracker'].append(i + 1)
-            tracker_data['1-x (px)'].append(x1)
-            tracker_data['1-y (px)'].append(y1)
-            cv2.circle(enhanced_frame, (int(x0), int(y0)), 5, (0, 0, 255), -1)
-            cv2.circle(enhanced_frame, (int(x1), int(y1)), 5, (0, 255, 0), -1)
-
-        prev_gray = frame_gray.copy() # update old frame to get ready for next loop
-        p0 = good_p1.reshape(-1, 1, 2)
-
-        cv2.imshow("Tracking...", enhanced_frame)  # show updated frame tracking
-
-        if cv2.waitKey(1) == 27 or frame_num >= frame_end:  # cut tracking loop short if ESC hit
-            break
-    
-    record_data(file_mode, tracker_data, "output/Tracking_Output.csv")
-
-    cap.release()
-
-def track_markers(
-        marker_positions,
-        first_frame,
-        frame_start,
-        frame_end,
-        cap,
-        bbox_size,
-        tracker_choice,
-        frame_record_interval,
-        frame_interval,
-        time_units,
-        file_mode,
-        video_file_name,
-        data_label):
-    """Implements the main tracking loop for markers on a video.
-    It tracks markers from a user-defined start to end frame and records the data.
-
-    Functionality:
-        1. Initializes trackers based on user-selected markers and tracking algorithm.
-        2. Scales the first frame and initializes bounding boxes for trackers.
-        3. Enters a loop to track markers across specified frames, scaling each frame as processed.
-        4. Records tracking data for each frame where markers are successfully tracked.
-        5. Saves or appends the tracking data to a CSV file depending on the file mode.
-        6. Handles errors by displaying warning messages and terminating tracking if necessary.
-
-    Args:
-        marker_positions (list of tuples): Initial positions of markers selected by the user.
-        first_frame (np.array): Image of the first frame of the video where markers were selected.
-        frame_start (int): The frame number to start tracking.
-        frame_end (int): The frame number to end tracking.
-        cap (cv2.VideoCapture): Video capture object loaded with the video file.
-        bbox_size (int): Size of the bounding box for each tracker.
-        tracker_choice (TrackerChoice): Enum specifying the tracking algorithm to use (KCF or CSRT).
-        frame_record_interval (int): Interval at which frames are processed and data is recorded.
-        frame_interval (float): Real-world time interval between frames, used in time calculations for data recording.
-        time_units (str): Units for time (e.g., 'seconds', 'minutes') used in the output data.
-        file_mode (FileMode): Specifies whether to overwrite or append data in the output file.
-        video_file_name (str): Name of the video file being processed.
-        data_label (str): Unique identifier for the tracking session, used in data labeling.
-    """    
-
-
-    trackers = init_trackers(marker_positions, bbox_size, first_frame, tracker_choice)
-
-    # init tracking data dict
-    tracker_data = {'1-Frame': [], f'1-Time({time_units})': [], '1-Tracker': [], '1-x (px)': [], '1-y (px)': [], '1-video_file_name': video_file_name, '1-data_label': data_label}
-    frame_num = frame_start
-
-    # tracking loop
-    while True:
-        ret, frame = cap.read()
-        frame_num += frame_record_interval
-        if frame_record_interval != 1:
-            cap.set(cv2.CAP_PROP_POS_FRAMES, frame_num)
-
-        if not ret:
-            break  # break when frame read unsuccessful (end of video or error)
-
-        scaled_frame, scale_factor = scale_frame(frame)  # Use the scale_factor obtained from the current frame scaling
-
-        # updating trackers and saving location
-        for i, tracker in enumerate(trackers):
-            success, bbox = tracker.update(scaled_frame)              
-
-            if success:  # get coords of marker on successful frame update
-                x_bbox, y_bbox, w_bbox, h_bbox = [int(coord) for coord in bbox]  # get coords of bbox in the scaled frame
-                marker_center = (x_bbox + w_bbox // 2, y_bbox + h_bbox // 2)  # get center of bbox
-
-                # record tracker locations using original resolution
-                if frame_interval == 0:
-                    tracker_data[f'1-Time({time_units})'].append(np.float16((frame_num - frame_start) / cap.get(5)))
-                else:
-                    tracker_data[f'1-Time({time_units})'].append(np.float16((frame_num - frame_start) * frame_interval))
-                tracker_data['1-Frame'].append(frame_num - frame_start)
-                tracker_data['1-Tracker'].append(i + 1)
-                tracker_data['1-x (px)'].append(int((marker_center[0] / scale_factor)))  # scale back to the original frame resolution
-                tracker_data['1-y (px)'].append(int((marker_center[1] / scale_factor)))
-                cv2.rectangle(scaled_frame, (x_bbox, y_bbox), (x_bbox + w_bbox, y_bbox + h_bbox), (0, 255, 0), 2)  # update tracker rectangle
-
-            else:
-                msg = "WARNING: Lost tracking marker\n\nPlease retry after adjusting any of the following:\n\n-Parameters\n-Initial tracker placement\n-Frame selection"
-                warning_popup(msg)
-                cap.release()
-                cv2.destroyAllWindows()
-                return
-
-        cv2.imshow("Tracking...", scaled_frame)  # show updated frame tracking
-
-        if cv2.waitKey(1) == 27 or frame_num >= frame_end:  # cut tracking loop short if ESC hit
-            break
-    
-    record_data(file_mode, tracker_data, "output/Tracking_Output.csv")
-
-    cap.release()
-    cv2.destroyAllWindows()
-
-def frame_capture_thread(
-        cap,
-        frame_queue,
-        message_queue,
-        stop_event,
-        frame_end,
-        frame_start,
-        frame_record_interval
-    ):
-    """
-    Thread function to capture video frames from a specified start to end frame at given intervals and push them to a processing queue.
-
-    Details:
-        - Sequentially reads frames from the video capture object `cap`, starting at `frame_start` and ending at `frame_end`, at intervals defined by `frame_record_interval`.
-        - Each frame read is placed into `frame_queue` for further processing by other threads.
-        - If frames cannot be read or the queue is full, appropriate actions are taken, including setting a stop event or logging a message.
-        - The function also listens for a stop event that, when set, will terminate the frame capture early, allowing for graceful shutdowns.
-
-    Note:
-        - This function is crucial for maintaining a steady flow of frames to processing threads in a multithreaded video analysis application.
-        - Proper error handling and inter-thread communication are vital to ensure robust performance and to handle any issues that arise during frame capture.
-        - The frame capture process stops either when all frames are read, an error occurs, or a stop event is triggered.
-        - All threaded tracking functions utilize this as their first thread
-
-    Args:
-        cap (cv2.VideoCapture): The video capture object from which frames are read.
-        frame_queue (queue.Queue): The queue to which frames are pushed for further processing.
-        message_queue (queue.Queue): Queue for passing error messages or important notifications.
-        stop_event (threading.Event): An event that can be set to signal the thread to stop processing.
-        frame_end (int): The frame number at which to stop capturing.
-        frame_start (int): The frame number at which to start capturing.
-        frame_record_interval (int): The number of frames to skip between captures, defining the capture interval.
-
-    Returns:
-        None: This function does not return any values but signals completion or errors through the `frame_queue` and `message_queue`.
-    """
-    frame_num = frame_start
-    while frame_num <= frame_end and not stop_event.is_set():
-        #print(f"cur frame num in capture thread: {frame_num}")
-        if stop_event.is_set():
-            break
-        ret, frame = cap.read()
-        
-        # only need to concern with setting frames if interval other than 1, which is default of cap.read()
-        if frame_record_interval != 1:
-            cap.set(cv2.CAP_PROP_POS_FRAMES, frame_num)
-
-        if not ret:
-            #message_queue.put("Error: Frame failed to read")
-            stop_event.set()
-            break
-        try:
-            frame_queue.put((frame_num, frame), block=True, timeout=1)
-        except queue.Full:
-            print("QUEUE FULL FRAME DROPPED")
-        frame_num += frame_record_interval
-        
-        if cv2.waitKey(1) == 27: 
-            stop_event.set()
-            break
-    frame_queue.put(None) # sentinel value
-
-def frame_tracker_processing_thread(
-        frame_queue,
-        message_queue,
-        stop_event,
-        trackers,
-        scale_frame,
-        tracker_data,
-        frame_start,
-        frame_end,
-        frame_interval,
-        time_units,
-        fps
-    ):
-    """
-    Thread function that processes video frames to track markers using specified tracking algorithms. 
-    It retrieves frames from a queue, applies scaling and tracking, and records the results in a shared data structure.
-
-    Details:
-        - Pulls video frames from a queue for processing, applies scaling to adjust frame size as necessary, and uses tracking algorithms to locate markers.
-        - Updates a shared dictionary with tracking information, including the frame number, time, and marker coordinates.
-        - Manages thread termination based on a stop event, and communicates any issues via a message queue.
-        - This function is part of a multithreaded tracking system designed to handle large video files or real-time video streams efficiently.
-
-    Note:
-        - Ensure that the tracking data structure is thread-safe if accessed by multiple threads.
-        - Adjustments in tracker settings or frame processing parameters might be necessary depending on the specific requirements of the tracking task.
-        - Error handling includes sending messages about tracking failures or other issues and may signal other threads to stop if critical errors occur.
-
-    Args:
-        frame_queue (queue.Queue): Queue from which the thread retrieves frames to process.
-        message_queue (queue.Queue): Queue for sending error messages or important notifications.
-        stop_event (threading.Event): Event to signal the thread to stop processing.
-        trackers (list): List of tracker objects used to track markers in the frames.
-        scale_frame (function): Function to scale frames before processing.
-        tracker_data (dict): Dictionary to store results of the tracking.
-        frame_start (int): Frame number where processing starts.
-        frame_end (int): Frame number where processing ends.
-        frame_interval (float): Interval between frames, used in calculations for time data.
-        time_units (str): Units of time used for recording in the output data.
-        fps (int): Frames per second of the video, used in time calculations.
-
-    Returns:
-        None: This function does not return any values but updates the tracker_data dictionary and handles threads' synchronization and communication.
-    """
-    while True:
-        try:
-            queue_item = frame_queue.get(timeout=1)  # Get frames from the queue
-        except queue.Empty:
-            continue
-
-        if queue_item is None:
-            break
-        else:
-            frame_num, frame = queue_item
-            #print(f"cur frame num in processing thread: {frame_num}")
-
-        if frame_num >= frame_end:
-            break
-
-        scaled_frame, scale_factor = scale_frame(frame)
-
-        for i, tracker in enumerate(trackers):
-            success, bbox = tracker.update(scaled_frame)
-            if success:
-                x_bbox, y_bbox, w_bbox, h_bbox = [int(coord) for coord in bbox]
-                marker_center = (x_bbox + w_bbox // 2, y_bbox + h_bbox // 2)
-
-                # record tracker locations using original resolution
-                if tracker_data:
-                    if frame_interval == 0:
-                        tracker_data[f'1-Time({time_units})'].append(np.float16((frame_num - frame_start) / fps))
-                    else:
-                        tracker_data[f'1-Time({time_units})'].append(np.float16((frame_num - frame_start) * frame_interval))
-                    tracker_data['1-Frame'].append(frame_num - frame_start)
-                    tracker_data['1-Tracker'].append(i + 1)
-                    tracker_data['1-x (px)'].append(int((marker_center[0] / scale_factor)))  # scale back to the original frame resolution
-                    tracker_data['1-y (px)'].append(int((marker_center[1] / scale_factor)))
-                    
-                cv2.rectangle(scaled_frame, (x_bbox, y_bbox), (x_bbox + w_bbox, y_bbox + h_bbox), (0, 255, 0), 2)  # update tracker rectangle
-
-            else:
-                msg = f"WARNING: Lost tracking marker at {bbox}\n\nPlease retry after adjusting any of the following:\n\n-Parameters\n-Initial tracker placement\n-Frame selection"
-                message_queue.put(msg)
-                stop_event.set()
-                break
-
-        cv2.imshow("Tracking", scaled_frame)
-        frame_queue.task_done()
-        if cv2.waitKey(1) == 27:  # Check for ESC key
-            stop_event.set()
-
-def track_markers_threaded(
-        marker_positions,
-        first_frame,
-        frame_start,
-        frame_end,
-        cap,
-        bbox_size,
-        tracker_choice,
-        frame_record_interval,
-        frame_interval,
-        time_units,
-        file_mode,
-        video_file_name,
-        data_label
-    ):
-    """
-    Executes multithreaded marker tracking within a video sequence, using separate threads for capturing frames
-    and processing marker tracking to efficiently gather tracking data.
-
-    Details:
-        - Utilizes specialized trackers to follow markers across frames, starting from a specified frame and ending at another.
-        - Frame data is captured and processed in parallel threads to enhance performance, especially suitable for long-duration or high-resolution videos.
-        - Tracking results, including positions and timestamps, are stored for analysis or subsequent use, and final data is recorded based on specified file modes.
-
-    Note:
-        - Ensure all tracker settings and initializations are correct before execution to prevent tracking failures.
-        - Proper handling of threading operations is crucial for performance and to prevent data corruption or loss.
-        - The function coordinates the stopping and error management via events and queues to handle unforeseen issues during processing.
-
-    Args:
-        marker_positions (list of tuples): Initial positions of markers within the first frame.
-        first_frame (np.array): The first frame of the video used to initialize the trackers.
-        frame_start (int): Frame number at which to start processing.
-        frame_end (int): Frame number at which to end processing.
-        cap (cv2.VideoCapture): Video capture object loaded with the video.
-        bbox_size (int): Size of the bounding box used for each tracker.
-        tracker_choice (enum): The type of tracker to be used (e.g., 'KCF', 'CSRT').
-        frame_record_interval (int): Interval at which frames are recorded.
-        frame_interval (float): Time interval between frames, used for time calculations.
-        time_units (str): Units of time for recording in the output data.
-        file_mode (FileMode): Specifies whether to overwrite or append data in the output file.
-        video_file_name (str): Name of the video file being processed.
-        data_label (str): Label to categorize or describe the data session.
-
-    Returns:
-        None: The function does not return any values but outputs tracking data to a file and handles threads' synchronization and communication.
-    """
-    fps = cap.get(5)
-
-    trackers = init_trackers(marker_positions, bbox_size, first_frame, tracker_choice)
-
-    # Initialize tracking data storage
-    tracker_data = {
-        '1-Frame': [],
-        f'1-Time({time_units})': [],
-        '1-Tracker': [],
-        '1-x (px)': [],
-        '1-y (px)': [],
-        '1-video_file_name': video_file_name,
-        '1-data_label': data_label
-    }
-
-    # Create a thread-safe queue and an event to signal thread termination
-    frame_queue = queue.Queue(maxsize=10)
-    message_queue = queue.Queue(maxsize=5)
-    stop_event = threading.Event()
-
-    # Start the capture and processing threads
-    capture_thread = threading.Thread(
-        target=frame_capture_thread,
-        args=(
-            cap,
-            frame_queue,
-            message_queue,
-            stop_event,
-            frame_end,
-            frame_start,
-            frame_record_interval
-        ), daemon=True
-    )
-    processing_thread = threading.Thread(
-        target=frame_tracker_processing_thread,
-        args=(
-            frame_queue,
-            message_queue,
-            stop_event,
-            trackers,
-            scale_frame,
-            tracker_data,
-            frame_start,
-            frame_end,
-            frame_interval,
-            time_units,
-            fps
-        ), daemon=True
-    )
-
-    capture_thread.start()
-    processing_thread.start()
-
-    # Wait for threads to finish
-    capture_thread.join()
-    print("capture_thread done")
-
-    processing_thread.join()
-    print("processing_thread done")
-
-    # check if either thread failed
-    while not message_queue.empty():
-        warning_popup(message_queue.get())
-
-    # Data output handling
-    record_data(file_mode, tracker_data, "output/Tracking_Output.csv")
-
-    # Clean up
-    cap.release()
-    cv2.destroyAllWindows()
-
-def necking_point(
-        cap,
-        frame_start,
-        frame_end,
-        percent_crop_left,
-        percent_crop_right,
-        binarize_intensity_thresh,
-        frame_record_interval,
-        frame_interval,
-        time_units,
-        file_mode,
-        video_file_name,
-        data_label
-    ):
-
-    """necking point detection loop
-    Detects and records the necking point in each frame of a video. The necking point is defined as the shortest vertical distance 
-    between two horizontal edges within a specified region of interest. The function preprocesses the frames, performs edge detection, 
-    and identifies the top and bottom edges to calculate the necking point, highlighting it in red on the visual output.
-
-    Functionality:
-        1. Processes each frame based on the specified interval, applying grayscale conversion, binarization, and edge detection.
-        2. Identifies and calculates the shortest vertical distance between detected edges.
-        3. Records the x-coordinate and the vertical distance of the necking point in each frame.
-        4. Outputs visual representation with necking points highlighted.
-        5. Saves the recorded data to a CSV file, either overwriting or appending, based on the file mode.
-
-    Args:
-        cap (cv2.VideoCapture): Video capture object loaded with the video.
-        frame_start (int): Frame number to start processing.
-        frame_end (int): Frame number to end processing.
-        percent_crop_left (float): Percentage of the frame's left side to exclude from processing.
-        percent_crop_right (float): Percentage of the frame's right side to exclude from processing.
-        binarize_intensity_thresh (int): Threshold for binarization of the frame to facilitate edge detection.
-        frame_record_interval (int): Interval at which frames are processed.
-        frame_interval (float): Real-world time interval between frames, used in time calculations.
-        time_units (str): Units of time (e.g., 'seconds', 'minutes') for the output data.
-        file_mode (FileMode): Specifies whether to overwrite or append data in the output file.
-        video_file_name (str): Name of the video file being processed.
-        data_label (str): Unique identifier for the data session.
-    """    
-    x_interval = 50 # interval for how many blue line visuals to display
-    frame_num = frame_start
-    dist_data = {'1-Frame': [], f'1-Time({time_units})': [], '1-x at necking point (px)': [], '1-y necking distance (px)': [], '1-video_file_name': video_file_name, '1-detection_method': 'min_distance', '1-data_label': data_label}
-    percent_crop_left *= 0.01
-    percent_crop_right *= 0.01
-
-    while True:  # read frame by frame until the end of the video
-        ret, frame = cap.read()
-        frame_num += frame_record_interval
-        if frame_record_interval != 1:
-            cap.set(cv2.CAP_PROP_POS_FRAMES, frame_num)
-
-        if not ret:
-            break
-
-        scaled_frame, scale_factor = scale_frame(frame)  # scale the frame
-        gray_frame = cv2.cvtColor(scaled_frame, cv2.COLOR_BGR2GRAY)  # convert frame to gray
-        _, binary_frame = cv2.threshold(gray_frame, binarize_intensity_thresh, 255, cv2.THRESH_BINARY)  # threshold to binarize image
-
-        # error checking for appropriate binarization threshold
-        if np.all(binary_frame == 255):
-            msg = "Binarization threshold too low,\nfound no pixels below the threshold.\n\nPlease adjust the threshold (default is 120)"
-            error_popup(msg)
-        if np.all(binary_frame == 0):
-            msg = "Binarization threshold too high,\nfound no pixels above the threshold.\n\nPlease adjust the threshold (default is 120)"
-            error_popup(msg)
-
-        edges = cv2.Canny(binary_frame, 0, 2)  # edge detection, nums are gradient thresholds
-
-        x_samples = []
-        y_distances = []
-        y_line_values = []
-
-        frame_draw = scaled_frame.copy()
-        frame_draw[edges > 0] = [0, 255, 0]  # draw edges
-
-        # remove x% of edges from consideration of detection
-        horizontal_pixels_left = 0
-        horizontal_pixels_right = scaled_frame.shape[1]
-        if percent_crop_left != 0.:
-            left_pixels_removed = int(percent_crop_left * scaled_frame.shape[1])
-            horizontal_pixels_left = max(0, left_pixels_removed)
-        if percent_crop_right != 0.:
-            right_pixels_removed = int(percent_crop_right * scaled_frame.shape[1])
-            horizontal_pixels_right = min(scaled_frame.shape[1], scaled_frame.shape[1] - right_pixels_removed)
-
-        for x in range(horizontal_pixels_left, horizontal_pixels_right):
-            edge_pixels = np.nonzero(edges[:, x])[0]  # find y coord of edge pixels in cur column
-
-            if edge_pixels.size > 0:  # if edge pixels in cur column,
-                dist = np.abs(edge_pixels[0] - edge_pixels[-1])  # find distance of top and bottom edges
-                x_samples.append(x)
-                y_line_values.append((edge_pixels[0], edge_pixels[-1]))
-                y_distances.append(dist)
-
-                if x % x_interval == 0:  # draw visualization lines at every x_interval pixels
-                    # draw vertical lines connecting edges for visualization
-                    cv2.line(frame_draw, (x, edge_pixels[0]), (x, edge_pixels[-1]), (200, 0, 0), 1)  
-
-        # find index of smallest distance
-        # multiple mins occur in typically close together, for now just pick middle of min occurrences
-        necking_distance = np.min(y_distances)
-        necking_pt_indices = np.where(y_distances == necking_distance)[0]
-        necking_pt_ind = int(np.median(necking_pt_indices))
-
-        # record and save data using original resolution
-        if frame_interval == 0:
-            dist_data[f'1-Time({time_units})'].append(np.float16((frame_num - frame_start) / cap.get(5)))
-        else:
-            dist_data[f'1-Time({time_units})'].append(np.float16((frame_num - frame_start) * frame_interval))
-        dist_data['1-Frame'].append(frame_num - frame_start)
-        dist_data['1-x at necking point (px)'].append(int(x_samples[necking_pt_ind] / scale_factor))
-        dist_data['1-y necking distance (px)'].append(int(necking_distance / scale_factor))
-
-        cv2.line(frame_draw, (x_samples[necking_pt_ind], y_line_values[necking_pt_ind][0]), (x_samples[necking_pt_ind], y_line_values[necking_pt_ind][1]), (0, 0, 255), 2)     
-
-        cv2.imshow('Necking Point Visualization', frame_draw)
-        
-        if cv2.waitKey(1) == 27 or frame_end <= frame_num:
-            break
-
-    record_data(file_mode, dist_data, "output/Necking_Point_Output.csv")
-
-    cap.release()
-    cv2.destroyAllWindows()
-
-def frame_edge_processing(
-        frame_queue,
-        message_queue,
-        dist_data,
-        stop_event,
-        scale_frame,
-        frame_start,
-        frame_end,
-        frame_interval,
-        time_units,
-        fps,
-        binarize_intensity_thresh,
-        percent_crop_left=0.,
-        percent_crop_right=0.,
-        x_interval=0
-    ):
-    """
-    Thread function to process video frames for detecting minimal vertical distances at necking points. 
-    It retrieves frames from a queue, applies image processing, and identifies minimal distances between edges to determine necking points.
-
-    Details:
-        - Converts frames to grayscale and applies binary thresholding to facilitate edge detection.
-        - Utilizes the Canny algorithm to detect edges and calculates the minimal vertical distance between top and bottom edges across the frame.
-        - Records detected necking point data, including the frame number, time, and the vertical distance, into a shared data dictionary.
-        - Visualizes detected edges and necking points on the frames for real-time monitoring and verification.
-        - The function dynamically adjusts to cropping parameters to focus analysis on specific regions of interest within the frames.
-
-    Note:
-        - Proper synchronization mechanisms using threading events and queues must be in place to manage the flow of data between threads.
-        - Parameters for image processing (like binarization thresholds and cropping percentages) may need to be adjusted based on specific video content characteristics.
-        - This thread is designed to run as part of a multithreaded application where video processing tasks are distributed among multiple threads for efficiency.
-
-    Args:
-        frame_queue (queue.Queue): Queue from which the thread retrieves frames to process.
-        message_queue (queue.Queue): Queue for passing error messages or important notifications.
-        dist_data (dict): Dictionary to store results of the necking point calculations.
-        stop_event (threading.Event): Event to signal the thread to stop processing.
-        scale_frame (function): Function to scale frames before processing.
-        frame_start (int): Frame number where processing starts.
-        frame_end (int): Frame number where processing ends.
-        frame_interval (float): Time interval between frames, used in calculations.
-        time_units (str): Units of time for output data.
-        fps (int): Frames per second of the video, used in time calculations.
-        binarize_intensity_thresh (int): Threshold for binarization used in edge detection.
-        percent_crop_left (float): Percentage of the frame width to crop from the left side.
-        percent_crop_right (float): Percentage of the frame width to crop from the right side.
-        x_interval (int): Interval for drawing vertical lines during visualization, providing spatial reference.
-
-    Returns:
-        None: This function does not return any value. It manages internal state and communicates via queues.
-    """
-    while True:
-        try:
-            queue_item = frame_queue.get(timeout=1)
-        except queue.Empty:
-            print("QUEUE EMPTY")
-            continue
-
-        if queue_item is None:
-            break
-        else:
-            frame_num, frame = queue_item
-
-        if frame_num >= frame_end:
-            break
-
-        scaled_frame, scale_factor = scale_frame(frame)
-
-        gray_frame = cv2.cvtColor(scaled_frame, cv2.COLOR_BGR2GRAY)  # convert frame to gray
-        _, binary_frame = cv2.threshold(gray_frame, binarize_intensity_thresh, 255, cv2.THRESH_BINARY)  # threshold to binarize image
-
-        # error checking for appropriate binarization threshold
-        if np.all(binary_frame == 255):
-            msg = "Binarization threshold too low,\nfound no pixels below the threshold.\n\nPlease adjust the threshold (default is 120)"
-            message_queue.put(msg)
-            stop_event.set()
-        if np.all(binary_frame == 0):
-            msg = "Binarization threshold too high,\nfound no pixels above the threshold.\n\nPlease adjust the threshold (default is 120)"
-            message_queue.put(msg)
-            stop_event.set()
-
-        edges = cv2.Canny(binary_frame, 0, 2)  # edge detection, nums are gradient thresholds
-        x_samples = []
-        y_distances = []
-        y_line_values = []
-
-        frame_draw = scaled_frame.copy()
-        frame_draw[edges > 0] = [0, 255, 0]  # draw edges
-
-        # remove x% of edges from consideration of detection
-        horizontal_pixels_left = 0
-        horizontal_pixels_right = scaled_frame.shape[1]
-        if percent_crop_left != 0.:
-            left_pixels_removed = int(percent_crop_left * scaled_frame.shape[1])
-            horizontal_pixels_left = max(0, left_pixels_removed)
-        if percent_crop_right != 0.:
-            right_pixels_removed = int(percent_crop_right * scaled_frame.shape[1])
-            horizontal_pixels_right = min(scaled_frame.shape[1], scaled_frame.shape[1] - right_pixels_removed)
-
-        for x in range(horizontal_pixels_left, horizontal_pixels_right):
-            edge_pixels = np.nonzero(edges[:, x])[0]  # find y coord of edge pixels in cur column
-
-            if edge_pixels.size > 0:  # if edge pixels in cur column,
-                dist = np.abs(edge_pixels[0] - edge_pixels[-1])  # find distance of top and bottom edges
-                x_samples.append(x)
-                y_line_values.append((edge_pixels[0], edge_pixels[-1]))
-                y_distances.append(dist)
-
-                if x % x_interval == 0 and x != 0:  # draw visualization lines at every x_interval pixels
-                    # draw vertical lines connecting edges for visualization
-                    cv2.line(frame_draw, (x, edge_pixels[0]), (x, edge_pixels[-1]), (200, 0, 0), 1)  
-
-        # find index of smallest distance
-        # multiple mins occur in typically close together, for now just pick middle of min occurrences
-        necking_distance = np.min(y_distances)
-        necking_pt_indices = np.where(y_distances == necking_distance)[0]
-        necking_pt_ind = int(np.median(necking_pt_indices))
-
-        # record and save data using original resolution
-        if frame_interval == 0:
-            dist_data[f'1-Time({time_units})'].append(np.float16((frame_num - frame_start) / fps))
-        else:
-            dist_data[f'1-Time({time_units})'].append(np.float16((frame_num - frame_start) * frame_interval))
-        dist_data['1-Frame'].append(frame_num - frame_start)
-        dist_data['1-x at necking point (px)'].append(int(x_samples[necking_pt_ind] / scale_factor))
-        dist_data['1-y necking distance (px)'].append(int(necking_distance / scale_factor))
-
-        cv2.line(frame_draw, (x_samples[necking_pt_ind], y_line_values[necking_pt_ind][0]), (x_samples[necking_pt_ind], y_line_values[necking_pt_ind][1]), (0, 0, 255), 2)     
-
-        cv2.imshow('Necking Point Visualization', frame_draw)
-        frame_queue.task_done()
-        if cv2.waitKey(1) == 27 or frame_end <= frame_num:
-            stop_event.set()
-
-def necking_point_threaded(
-        cap,
-        frame_start,
-        frame_end,
-        percent_crop_left,
-        percent_crop_right,
-        binarize_intensity_thresh,
-        frame_record_interval,
-        frame_interval,
-        time_units,
-        file_mode,
-        video_file_name,
-        data_label
-    ):
-
-    fps = cap.get(5)
-    x_interval = 50 # interval for how many blue line visuals to display
-    frame_num = frame_start
-    dist_data = {
-        '1-Frame': [],
-        f'1-Time({time_units})': [],
-        '1-x at necking point (px)': [],
-        '1-y necking distance (px)': [],
-        '1-video_file_name': video_file_name,
-        '1-detection_method': 'min_distance',
-        '1-data_label': data_label
-    }
-    """
-    Conducts multithreaded analysis to determine the necking point in a video by finding the minimum vertical distance between 
-    detected edges across frames. It uses two threads: one for capturing frames and another for processing them to identify necking points.
-
-    Details:
-        - The processing involves binarizing the frame, detecting edges, and calculating the minimal vertical distance between these edges.
-        - Configurable parameters allow for adjustments to how the frames are processed, such as cropping and binarization threshold.
-        - Captured data about the necking points, including their positions and distances, are recorded for further analysis.
-        - This method is particularly useful in materials science and engineering contexts where deformation behaviors are studied.
-
-    Note:
-        - Ensure the video capture object (`cap`) is properly initialized and capable of seeking to specific frames.
-        - Parameters such as cropping percentages and binarization threshold should be tuned based on the specific characteristics of the video content.
-        - This function orchestrates the start and coordination of threads, handling synchronization issues such as queue management and thread stopping.
-
-    Args:
-        cap (cv2.VideoCapture): Video capture object loaded with the video.
-        frame_start (int): Frame number to start processing.
-        frame_end (int): Frame number to end processing.
-        percent_crop_left (float): Percentage of the frame width to crop from the left side.
-        percent_crop_right (float): Percentage of the frame width to crop from the right side.
-        binarize_intensity_thresh (int): Threshold for binarization used in edge detection.
-        frame_record_interval (int): Interval at which frames are captured.
-        frame_interval (float): Real-world time interval between frames, used in time calculations.
-        time_units (str): Units of time for the output data.
-        file_mode (FileMode enum): Mode for recording data ('FileMode.APPEND' or 'FileMode.OVERWRITE').
-        video_file_name (str): Name of the video file being processed.
-        data_label (str): Label to categorize or describe the data session.
-
-    Returns:
-        None: The function does not return any value but records the processed data to an output file and handles visualizations and errors.
-    """
-    percent_crop_left *= 0.01
-    percent_crop_right *= 0.01
-
-    # Create a thread-safe queue and an event to signal thread termination
-    frame_queue = queue.Queue(maxsize=10)
-    message_queue = queue.Queue(maxsize=5)
-    stop_event = threading.Event()
-
-    # Start the capture and processing threads
-    capture_thread = threading.Thread(
-        target=frame_capture_thread,
-        args=(
-            cap,
-            frame_queue,
-            message_queue,
-            stop_event,
-            frame_end,
-            frame_start,
-            frame_record_interval,
-        ), daemon=True
-    )
-    processing_thread = threading.Thread(
-        target=frame_edge_processing,
-        args=(
-            frame_queue,
-            message_queue,
-            dist_data,
-            stop_event,
-            scale_frame,
-            frame_start,
-            frame_end,
-            frame_interval,
-            time_units,
-            fps,
-            binarize_intensity_thresh,
-            percent_crop_left,
-            percent_crop_right,
-            x_interval
-        ), daemon=True
-    )
-
-    capture_thread.start()
-    processing_thread.start()
-
-    capture_thread.join()
-    processing_thread.join()
-
-    while not message_queue.empty():
-        warning_popup(message_queue.get())
-
-    record_data(file_mode, dist_data, "output/Necking_Point_Output.csv")
-
-    cap.release()
-    cv2.destroyAllWindows()
-
-def necking_point_midpoint(
-        cap,
-        marker_positions,
-        first_frame,
-        bbox_size,
-        frame_start,
-        frame_end,
-        binarize_intensity_thresh,
-        frame_record_interval,
-        frame_interval,
-        time_units,
-        file_mode,
-        video_file_name,
-        data_label
-    ):
-
-    """necking point detection loop - midpoint method
-    This function detects and records the midpoint between two tracked markers
-    across the frames of a video, defining this midpoint as the "necking point."
-    It processes each frame to apply grayscale conversion, binarization,
-    and edge detection. The function calculates the midpoint x-coordinate between
-    the markers and measures the vertical distance at this x-coordinate between
-    the top and bottom detected edges. The results are visually represented and
-    recorded for analysis.
-
-    Functionality:
-        1. Processes frames based on specified intervals, applying grayscale conversion,
-           binarization, and edge detection.
-        2. Tracks marker positions using predefined bounding boxes.
-        3. Calculates the x-coordinate of the midpoint between two markers.
-        4. Identifies vertical edges at this midpoint and calculates the vertical distance.
-        5. Highlights the necking point in the visual output.
-        6. Saves the recorded data to a CSV file, either overwriting or appending,
-           based on the specified file mode.
-
-    Args:
-        cap (cv2.VideoCapture): Video capture object loaded with the video.
-        marker_positions (list of tuples): Initial positions (x, y) of the markers.
-        first_frame (np.array): The first frame from the video used to initialize trackers.
-        bbox_size (int): Size of the bounding box for tracking in pixels.
-        frame_start (int): Frame number to start processing.
-        frame_end (int): Frame number to end processing.
-        binarize_intensity_thresh (int): Threshold for frame binarization to facilitate edge detection.
-        frame_record_interval (int): Interval at which frames are processed (e.g., every nth frame).
-        frame_interval (float): Real-world time interval between frames, used in time calculations.
-        time_units (str): Units of time (e.g., 'seconds', 'minutes') for the output data.
-        file_mode (FileMode): Specifies whether to overwrite or append data in the output file.
-        video_file_name (str): Name of the video file being processed.
-        data_label (str): Unique identifier for the data session.
-
-    Notes:
-        - The function assumes two markers are being tracked. Error checking is done
-        in the TrackingUI class in main.py before function is called.
-        - Proper setting of the binarization threshold is crucial for accurate edge detection.
-          The function includes error checks and pop-ups to adjust this if needed.
-    """
-    trackers = init_trackers(marker_positions, bbox_size, first_frame)
-
-    frame_num = frame_start
-    dist_data = {'1-Frame': [], f'1-Time({time_units})': [], '1-x at necking point (px)': [], '1-y necking distance (px)': [], '1-video_file_name': video_file_name, '1-detection_method': 'midpt', '1-data_label': data_label}
-
-    while True:  # read frame by frame until the end of the video
-        ret, frame = cap.read()
-        frame_num += frame_record_interval
-        if frame_record_interval != 1:
-            cap.set(cv2.CAP_PROP_POS_FRAMES, frame_num)
-
-        if not ret:
-            break
-
-        scaled_frame, scale_factor = scale_frame(frame)  # scale the frame
-        gray_frame = cv2.cvtColor(scaled_frame, cv2.COLOR_BGR2GRAY)  # convert frame to gray
-        _, binary_frame = cv2.threshold(gray_frame, binarize_intensity_thresh, 255, cv2.THRESH_BINARY)  # threshold to binarize image
-
-        # error checking for appropriate binarization threshold
-        if np.all(binary_frame == 255):
-            msg = "Binarization threshold too low,\nfound no pixels below the threshold.\n\nPlease adjust the threshold (default is 120)"
-            error_popup(msg)
-        if np.all(binary_frame == 0):
-            msg = "Binarization threshold too high,\nfound no pixels above the threshold.\n\nPlease adjust the threshold (default is 120)"
-            error_popup(msg)
-
-        edges = cv2.Canny(binary_frame, 0, 2)  # edge detection, nums are gradient thresholds
-
-        frame_draw = scaled_frame.copy()
-        frame_draw[edges > 0] = [0, 255, 0]  # draw edges
-        
-        # update trackers and find their current center location
-        marker_centers = []
-        for i, tracker in enumerate(trackers):
-            success, bbox = tracker.update(scaled_frame)
-
-            if success:
-                x_bbox, y_bbox, w_bbox, h_bbox = [int(coord) for coord in bbox]  # get coords of bbox in the scaled frame
-                marker_center = (x_bbox + w_bbox // 2, y_bbox + h_bbox // 2)  # get center of bbox
-                marker_centers.append(marker_center)
-
-        # find x midpoint between markers
-        x_coords = [coord[0] for coord in marker_centers]
-        left_marker_x = np.min(x_coords)
-        right_marker_x = np.max(x_coords)
-        mid_x = (right_marker_x + left_marker_x) // 2
-
-
-        edge_pixels = np.nonzero(edges[:, mid_x])[0]  # find y coord of edge pixels in cur column
-
-        if edge_pixels.size > 0:  # if edge pixels in cur column,
-            midpt_dist = np.abs(edge_pixels[0] - edge_pixels[-1])  # find distance of top and bottom edges
-
-            # draw vertical line connecting edges at midpt for visualization
-            cv2.line(frame_draw, (mid_x, edge_pixels[0]), (mid_x, edge_pixels[-1]), (200, 0, 0), 1)
-
-        # record and save data using original resolution
-        if frame_interval == 0:
-            dist_data[f'1-Time({time_units})'].append(np.float16((frame_num - frame_start) / cap.get(5)))
-        else:
-            dist_data[f'1-Time({time_units})'].append(np.float16((frame_num - frame_start) * frame_interval))
-        dist_data['1-Frame'].append(frame_num - frame_start)
-        dist_data['1-x at necking point (px)'].append(int(mid_x / scale_factor))
-        dist_data['1-y necking distance (px)'].append(int(midpt_dist / scale_factor))
-
-        cv2.imshow('Necking Point (midpoint method) Visualization', frame_draw)
-        
-        if cv2.waitKey(1) == 27 or frame_end <= frame_num:
-            break
-
-    record_data(file_mode, dist_data, "output/Necking_Point_Output.csv")
-
-    cap.release()
-    cv2.destroyAllWindows()
-
-def frame_tracker_midpt_finder_thread(
-        frame_queue,
-        tracker_midpt_queue,
-        message_queue,
-        stop_event,
-        trackers,
-        frame_end
-    ):
-    """
-    Thread function that processes video frames to find the midpoint between markers tracked in each frame.
-    It retrieves frames from a queue, applies tracking algorithms, and places results into another queue for further processing.
-
-    Details:
-        - The thread retrieves frames from a queue and applies tracking algorithms to identify markers' positions.
-        - Calculates the midpoint between two tracked markers and forwards the scaled frame and midpoint information to another processing stage.
-        - Handles frame processing from start to end frame, placing results in the tracker midpoint queue.
-        - Provides feedback through a message queue if tracking is lost or an error occurs, and can signal other threads to stop via a stop event.
-
-    Note:
-        - Ensure the input frame data is suitable for tracking, i.e., the frames should be clear and the markers visible.
-        - The function handles errors and tracking failures by sending messages and potentially stopping all processing.
-        - This thread uses computer vision techniques that can be computationally intensive, depending on the video resolution and tracker complexity.
-
-    Args:
-        frame_queue (queue.Queue): Queue from which the thread retrieves frames to process.
-        tracker_midpt_queue (queue.Queue): Queue where processed frame data and midpoints are put for further processing.
-        message_queue (queue.Queue): Queue for sending error messages or important notifications.
-        stop_event (threading.Event): Event to signal the thread to stop processing.
-        trackers (list): List of tracker objects used to track markers in the frames.
-        scale_frame (function): Function to scale frames before processing.
-        frame_start (int): Frame number where processing starts.
-        frame_end (int): Frame number where processing ends.
-
-    Returns:
-        None: This function does not return any value. It communicates through queues and updates internal state as needed.
-    """
-    while True:
-        try:
-            queue_item = frame_queue.get(timeout=1)  # Get frames from the queue
-        except queue.Empty:
-            continue
-        if queue_item:
-            frame_num, frame = queue_item
-            #print(f"cur frame num in frame_tracker_midpt_finder thread: {frame_num}")
-        else:
-            tracker_midpt_queue.put(None)
-            break
-        if frame_num >= frame_end:
-            tracker_midpt_queue.put(None)
-            break
-
-        #print(f"cur frame num in frame_tracker_midpt_finder_thread: {frame_num}")
-
-        scaled_frame, scale_factor = scale_frame(frame)
-        
-        marker_centers = []
-        for i, tracker in enumerate(trackers):
-            success, bbox = tracker.update(scaled_frame)
-            if success:
-                x_bbox, y_bbox, w_bbox, h_bbox = [int(coord) for coord in bbox]
-                marker_center = (x_bbox + w_bbox // 2, y_bbox + h_bbox // 2)
-                marker_centers.append(marker_center)
-
-                # find x midpoint between markers
-                x_coords = [coord[0] for coord in marker_centers]
-                left_marker_x = np.min(x_coords)
-                right_marker_x = np.max(x_coords)
-                mid_x = (right_marker_x + left_marker_x) // 2
-                
-                #cv2.rectangle(scaled_frame, (x_bbox, y_bbox), (x_bbox + w_bbox, y_bbox + h_bbox), (0, 255, 0), 2)  # update tracker rectangle
-
-            else:
-                msg = f"WARNING: Lost tracking marker at {bbox}\n\nPlease retry after adjusting any of the following:\n\n-Parameters\n-Initial tracker placement\n-Frame selection"
-                message_queue.put(msg)
-                stop_event.set()
-                break
-
-        tracker_midpt_queue.put((frame_num, scaled_frame, scale_factor, (x_bbox, y_bbox, w_bbox, h_bbox), mid_x))
-
-        #cv2.imshow("Tracking", scaled_frame)
-        frame_queue.task_done()
-        if cv2.waitKey(1) == 27:  # Check for ESC key
-            stop_event.set()
-
-def frame_midpt_edge_detection(
-        frame_queue,
-        tracker_midpt_queue,
-        message_queue,
-        dist_data,
-        stop_event,
-        frame_start,
-        frame_end,
-        frame_interval,
-        time_units,
-        fps,
-        binarize_intensity_thresh
-    ):
-    """
-    Thread function for detecting midpoints between edges in video frames, specifically focused on identifying and measuring
-    necking points within a video sequence. This function retrieves pre-processed frames and tracks specific metrics.
-
-    Details:
-        - The function pulls frames from a queue that have been pre-processed for tracker midpoint identification.
-        - It applies further image processing to enhance edges and calculate vertical distances at specified midpoints.
-        - The thread utilizes adaptive binarization and edge detection techniques to isolate features of interest.
-        - Detected midpoints and distances are recorded and visualized in real-time, and data is accumulated for later analysis or output.
-        - Thread control is managed through stop events and error messages are communicated through a message queue.
-
-    Note:
-        - Proper synchronization mechanisms using threading events and queues must be in place to manage the flow of data between threads.
-        - Binarization and edge detection parameters may need to be adjusted based on video content and desired detection sensitivity.
-        - This function is designed to run as part of a multithreaded application where video processing tasks are distributed among multiple threads.
-
-    Args:
-        frame_queue (queue.Queue): Not directly used in this thread but included for potential future use.
-        tracker_midpt_queue (queue.Queue): Queue from which the thread retrieves pre-processed frames.
-        message_queue (queue.Queue): Queue for passing error messages or important notifications.
-        dist_data (dict): Dictionary to store results of the necking point calculations.
-        stop_event (threading.Event): Event to signal the thread to stop processing.
-        frame_start (int): Frame number where processing starts.
-        frame_end (int): Frame number where processing ends.
-        frame_interval (float): Interval between frames, used in calculations for time data.
-        time_units (str): Units for time used in the output data.
-        fps (int): Frames per second of the video, used in time calculations.
-        binarize_intensity_thresh (int): Threshold for binarization used in edge detection.
-
-    Returns:
-        None: This function does not return any value but updates the dist_data dictionary and communicates via queues.
-    """
-    while True:
-        try:
-            tracker_item = tracker_midpt_queue.get(timeout=1)
-        except queue.Empty:
-            print("QUEUE EMPTY")
-            continue
-
-        if tracker_item is None:
-            break
-
-        frame_num, scaled_frame, scale_factor, _, mid_x = tracker_item
-        if frame_num >= frame_end:
-            break
-
-        gray_frame = cv2.cvtColor(scaled_frame, cv2.COLOR_BGR2GRAY)  # convert frame to gray
-        _, binary_frame = cv2.threshold(gray_frame, binarize_intensity_thresh, 255, cv2.THRESH_BINARY)  # threshold to binarize image
-
-        # error checking for appropriate binarization threshold
-        if np.all(binary_frame == 255):
-            msg = "Binarization threshold too low,\nfound no pixels below the threshold.\n\nPlease adjust the threshold (default is 120)"
-            message_queue.put(msg)
-            stop_event.set()
-        if np.all(binary_frame == 0):
-            msg = "Binarization threshold too high,\nfound no pixels above the threshold.\n\nPlease adjust the threshold (default is 120)"
-            message_queue.put(msg)
-            stop_event.set()
-
-        edges = cv2.Canny(binary_frame, 0, 2)  # edge detection, nums are gradient thresholds
-
-        frame_draw = scaled_frame.copy()
-        frame_draw[edges > 0] = [0, 255, 0]  # draw edges
-
-        edge_pixels = np.nonzero(edges[:, mid_x])[0]  # find y coord of edge pixels in cur column
-
-        if edge_pixels.size > 0:  # if edge pixels in cur column,
-            midpt_dist = np.abs(edge_pixels[0] - edge_pixels[-1])  # find distance of top and bottom edges
-
-            # draw vertical line connecting edges at midpt for visualization
-            cv2.line(frame_draw, (mid_x, edge_pixels[0]), (mid_x, edge_pixels[-1]), (200, 0, 0), 1)
-
-        # record and save data using original resolution
-        if frame_interval == 0:
-            dist_data[f'1-Time({time_units})'].append(np.float16((frame_num - frame_start) / fps))
-        else:
-            dist_data[f'1-Time({time_units})'].append(np.float16((frame_num - frame_start) * frame_interval))
-        dist_data['1-Frame'].append(frame_num - frame_start)
-        dist_data['1-x at necking point (px)'].append(int(mid_x / scale_factor))
-        dist_data['1-y necking distance (px)'].append(int(midpt_dist / scale_factor))
-
-        cv2.imshow('Necking Point (midpoint method) Visualization', frame_draw)
-
-        tracker_midpt_queue.task_done()
-        if cv2.waitKey(1) == 27 or frame_end <= frame_num:
-            stop_event.set()
-
-
-def necking_point_midpoint_threaded(
-        cap,
-        marker_positions,
-        first_frame,
-        bbox_size,
-        frame_start,
-        frame_end,
-        binarize_intensity_thresh,
-        frame_record_interval,
-        frame_interval,
-        time_units,
-        file_mode,
-        video_file_name,
-        data_label
-    ):
-    """
-    Conducts multithreaded tracking to analyze necking points in a video sequence, using threads for capturing frames,
-    updating marker positions, and detecting edges to determine midpoints. This is the alternate version to regular necking point, just finding min overall distance.
-
-    Details:
-        - Initiates threads for frame capture, marker updates, and midpoint edge detection.
-        - Uses a queue system to manage frame processing and data flow between threads.
-        - Tracks necking points by analyzing video frames to detect edges and calculate midpoints using configured trackers.
-        - Collects and records data related to the detected necking points including frame number, time, and necking dimensions.
-        - Efficiently handles video processing by delegating tasks to separate threads, improving performance for high-resolution or long-duration videos.
-
-    Note:
-        - Proper synchronization mechanisms using threading events and queues should be in place to manage data flow between threads and handle thread lifecycle.
-        - Errors from threads are collected in a message queue and displayed after processing.
-
-    Args:
-        cap (cv2.VideoCapture): Video capture object loaded with the video.
-        marker_positions (list of tuples): Initial positions of markers.
-        first_frame (np.array): The first frame of the video for initializing the tracker.
-        bbox_size (int): Size of the bounding box for the tracker.
-        frame_start (int): Frame number to start processing.
-        frame_end (int): Frame number to end processing.
-        binarize_intensity_thresh (int): Threshold for binarization used in edge detection.
-        frame_record_interval (int): Interval at which frames are processed.
-        frame_interval (float): Real-world time interval between frames.
-        time_units (str): Units for time (e.g., 'seconds', 'minutes') used in the output data.
-        file_mode (FileMode enum): Mode for recording data ('FileMode.APPEND' or 'FileMode.OVERWRITE').
-        video_file_name (str): Name of the video file being processed.
-        data_label (str): Data label for the tracking session.
-
-    Returns:
-        None: This function does not return values but saves processed data to an output file and displays errors if any.
-    """
-    trackers = init_trackers(marker_positions, bbox_size, first_frame)
-
-    frame_num = frame_start
-    dist_data = {
-        '1-Frame': [],
-        f'1-Time({time_units})': [],
-        '1-x at necking point (px)': [],
-        '1-y necking distance (px)': [],
-        '1-video_file_name': video_file_name,
-        '1-detection_method': 'midpt',
-        '1-data_label': data_label
-    }
-
-    fps = cap.get(5)
-    frame_queue = queue.Queue(maxsize=10)
-    tracker_midpt_queue = queue.Queue(maxsize=10)
-    message_queue = queue.Queue(maxsize=5)
-    stop_event = threading.Event()
-
-    capture_thread = threading.Thread(
-        target=frame_capture_thread,
-        args=(
-            cap,
-            frame_queue,
-            message_queue,
-            stop_event,
-            frame_end,
-            frame_start,
-            frame_record_interval
-        ), daemon=True
-    )
-
-    marker_update_thread = threading.Thread(
-        target=frame_tracker_midpt_finder_thread, 
-        args=(
-            frame_queue,
-            tracker_midpt_queue,
-            message_queue,
-            stop_event,
-            trackers,
-            frame_end
-        ), daemon=True
-    )
-
-    edge_detection_thread = threading.Thread(
-        target=frame_midpt_edge_detection,
-        args=(
-            frame_queue,
-            tracker_midpt_queue,
-            message_queue,
-            dist_data,
-            stop_event,
-            frame_start,
-            frame_end,
-            frame_interval,
-            time_units,
-            fps,
-            binarize_intensity_thresh
-        ), daemon=True
-    )
-
-    # Start threads
-    capture_thread.start()
-    marker_update_thread.start()
-    edge_detection_thread.start()
-
-    # Wait for threads to finish
-    capture_thread.join()
-    print("capture done")
-    marker_update_thread.join()
-    print("marker done")
-    edge_detection_thread.join()
-    print("edge_detection_thread done")
-
-    while not message_queue.empty():
-        error_popup(message_queue.get())
-
-    record_data(file_mode, dist_data, "output/Necking_Point_Output.csv")
-
-    cap.release()
-    cv2.destroyAllWindows()
-
-def noise_reduction(frame):
-    '''WIP function for noisy (staticy) viscoelastic substrate frames'''
-    # Apply Median Filtering
-    median_filtered = cv2.medianBlur(frame, 7)
-
-    # Apply Non-local Means Denoising
-    non_local_means = cv2.fastNlMeansDenoising(median_filtered, h=15, templateWindowSize=5, searchWindowSize=17)
-    
-    clahe = cv2.createCLAHE(clipLimit=2.0, tileGridSize=(12, 12))
-    equalized = clahe.apply(non_local_means)
-    return equalized
-
-
-def improve_binarization(frame):    
-    """
-    Enhances the binarization of a grayscale image using various image processing techniques. This function applies
-    CLAHE for contrast enhancement, background subtraction to highlight foreground objects, morphological operations
-    to refine the image, and edge detection to further define object boundaries.
-
-    Steps:
-        1. Apply Contrast Limited Adaptive Histogram Equalization (CLAHE) to boost the contrast of the image.
-        2. Perform background subtraction using a median blur to isolate foreground features.
-        3. Apply morphological closing to close small holes within the foreground objects.
-        4. Detect edges using the Canny algorithm, and dilate these edges to enhance their visibility.
-        5. Optionally adjust the edge thickness with additional morphological operations like dilation or erosion
-           depending on specific requirements (commented out in the code but can be adjusted as needed).
-
-    Note:
-        - This function is designed to work with grayscale images and expects a single-channel input.
-        - Adjustments to parameters like CLAHE limits, kernel sizes for morphological operations, and Canny thresholds
-          may be necessary depending on the specific characteristics of the input image.
-
-
-    Args:
-        frame (np.array): A single-channel (grayscale) image on which to perform binarization improvement.
-
-    Returns:
-        np.array: The processed image with enhanced binarization and clearer object definitions.
-
-    """
-
-    # Apply CLAHE (Contrast Limited Adaptive Histogram Equalization)
-    # boosts contrast
-    clahe = cv2.createCLAHE(clipLimit=2.0, tileGridSize=(12, 12))
-    equalized = clahe.apply(frame)
-    
-    # Perform Background Subtraction
-    # (Assuming a relatively uniform background)
-    background = cv2.medianBlur(equalized, 13)
-    subtracted = cv2.subtract(equalized, background)
-    
-    # Use morphological closing to close small holes inside the foreground
-    kernel = np.ones((3, 3), np.uint8)
-    closing = cv2.morphologyEx(subtracted, cv2.MORPH_CLOSE, kernel, iterations=2)
-    
-    # Use Canny edge detector to find edges and use it as a mask
-    edges = cv2.Canny(closing, 30, 140)
-    edges_dilated = cv2.dilate(edges, kernel, iterations=1)
-    result = cv2.bitwise_or(closing, edges_dilated)
-
-    # if edges too fine after result
-    #result = cv2.dilate(result, kernel, iterations=1)
-    # if edges too thick after result
-    kernel = np.ones((3, 3), np.uint8)
-    result = cv2.erode(result, kernel, iterations=1)
-
-    return result
-
-def improve_smoothing(frame, strength=0.8):
-    """
-    Enhances the input frame by applying Non-Local Means (NLM) denoising followed by a high-pass filter.
-    
-    NLM averages pixel intensity s.t. similar patches of the image (even far apart) contribute more to the average
-    
-
-    Args:
-    frame (numpy.ndarray): The input image in grayscale.
-
-    Returns:
-    numpy.ndarray: The processed image with improved smoothing and enhanced details.
-    """
-    noise_level = np.std(frame)
-    denoised = cv2.fastNlMeansDenoising(frame, None, h=noise_level*strength, templateWindowSize=7, searchWindowSize=25)
-    
-    # highlights cental pixel and reduces neighboring pixels
-    # passes high frequencies and attenuates low frequencies
-    # this kernel represents a discrete ver of the laplacian operator, approximating 2nd order derivative of image
-    laplacian_kernel = np.array([[-1, -1, -1],
-                             [-1,  8, -1],
-                             [-1, -1, -1]])
-
-    # Apply the high-pass filter using convolution
-    high_pass = cv2.filter2D(denoised, -1, laplacian_kernel)
-    return high_pass
-
-def track_area(
-        cap,
-        marker_positions,
-        first_frame,
-        bbox_size,
-        frame_start,
-        frame_end,
-        frame_record_interval,
-        frame_interval,
-        time_units,
-        distance_from_marker_thresh,
-        file_mode,
-        video_file_name,
-        data_label,
-<<<<<<< HEAD
-        preprocessVals = None
-=======
-        preprocessing_need
->>>>>>> 6e8b5fa2
-    ):
-
-    """
-    Tracks the surface area of an object in a video, given initial marker positions. This function initializes trackers on the object,
-    processes each frame to apply binarization and contour detection, and records the largest contour's area that is close to the marker.
-
-    Functionality:
-        1. Initializes trackers using CSRT algorithm at the marker positions in the scaled first frame.
-        2. Processes each frame: scales, converts to grayscale, and applies binarization improvements.
-        3. Applies adaptive thresholding to the binary frame to enhance contour detection.
-        4. Identifies contours and selects the optimal one based on area size and proximity to the initial marker.
-        5. Draws the contour and marker on the frame for visualization.
-        6. Records the position and area of the selected contour via its centroid.
-        7. Saves or appends the tracking data to a CSV file based on the specified file mode.
-        8. Displays the tracking in real-time and provides an option to exit by pressing ESC.
-
-    Note:
-        - Ensure the video file is properly loaded and parameters are correctly set for accurate tracking.
-        - Binarization and contour detection settings might need adjustments based on different video characteristics.
-
-    Args:
-        cap (cv2.VideoCapture): Video capture object loaded with the video.
-        marker_positions (list of tuples): Initial positions of markers.
-        first_frame (np.array): First frame of the video for initializing the tracker.
-        bbox_size (int): Size of the bounding box for the tracker.
-        frame_start (int): Starting frame number for tracking.
-        frame_end (int): Ending frame number for tracking.
-        frame_record_interval (int): Number of frames to skip between recordings.
-        frame_interval (float): Real-world time interval between frames, used in time calculations.
-        time_units (str): Units of time (e.g., 'seconds', 'minutes') for the output data.
-        distance_from_marker_thresh (int): Threshold for determining proximity of the contour to the marker.
-        file_mode (FileMode enum): Mode for recording data ('FileMode.APPEND' or 'FileMode.OVERWRITE').
-        video_file_name (str): Name of the video file being processed.
-        data_label (str): Unique identifier for the data session.
-        preprocessing_need (PreprocessingIssue enum): type of preprocessing that is need for the video
-        """
-
-    cap.set(cv2.CAP_PROP_POS_FRAMES, frame_start)
-    frame_num = frame_start
-    area_data = {
-        '1-Frame': [],
-        f'1-Time({time_units})': [],
-        '1-x centroid location': [],
-        '1-y centroid location': [],
-        '1-cell surface area (px^2)': [],
-        '1-video_file_name': video_file_name,
-        '1-data_label': data_label
-    }
-
-    if preprocessVals is not None:
-        first_frame = preprocess_frame(first_frame, preprocessVals)
-
-    trackers = init_trackers(marker_positions, bbox_size, first_frame, TrackerChoice.CSRT)
-
-    while frame_num < frame_end:
-        ret, frame = cap.read()
-        frame_num += frame_record_interval
-        if frame_record_interval != 1:
-            cap.set(cv2.CAP_PROP_POS_FRAMES, frame_num)
-
-        if not ret:
-            break
-
-        # Frame preprocessing
-        if preprocessVals is not None:
-            preprocessedFrame = preprocess_frame(frame, preprocessVals)
-        else:
-            preprocessedFrame = frame
-
-        scaled_frame, scale_factor = scale_frame(preprocessedFrame)  # scale the frame
-        
-        gray_frame = cv2.cvtColor(scaled_frame, cv2.COLOR_BGR2GRAY)
-
-        # update tracker position
-        success, bbox = trackers[0].update(scaled_frame) # currently only 1 tracker will work for testing
-        if success:
-            x_bbox, y_bbox, w_bbox, h_bbox = [int(coord) for coord in bbox]  # get coords of bbox in the scaled frame
-            marker_center = (x_bbox + w_bbox // 2, y_bbox + h_bbox // 2)  # get center of bbox
-            cv2.rectangle(scaled_frame, (x_bbox, y_bbox), (x_bbox + w_bbox, y_bbox + h_bbox), (0, 255, 0), 2)  # update tracker rectangle
-        else:
-            msg = "WARNING: Lost tracking marker\n\nPlease retry after adjusting any of the following\n\n: -Parameters\n-Initial tracker placement\n-Frame selection"
-            warning_popup(msg)
-            cap.release()
-            cv2.destroyAllWindows()
-            return
-<<<<<<< HEAD
-        
-        # reduce static noise (WIP)
-        #noise_reduced_frame = noise_reduction(gray_frame)
-
-        #_, binary_frame = cv2.threshold(blur_frame, 0, 255, cv2.THRESH_BINARY + cv2.THRESH_OTSU)
-        binary_frame = improve_binarization(gray_frame)
-=======
-
-        # preprocessing
-        if preprocessing_need == PreprocessingIssue.NOISY_BG:
-            preprocessed_frame = improve_binarization(gray_frame)
-        elif preprocessing_need == PreprocessingIssue.HARSH_GRADIENT:
-            preprocessed_frame = improve_smoothing(gray_frame)
-        else:
-            preprocessed_frame = gray_frame
-
-        binary_frame = cv2.adaptiveThreshold(preprocessed_frame, 255, cv2.ADAPTIVE_THRESH_GAUSSIAN_C, cv2.THRESH_BINARY_INV, 11, 2)
->>>>>>> 6e8b5fa2
-
-        # Segment frame
-        contours, _ = cv2.findContours(binary_frame, cv2.RETR_EXTERNAL, cv2.CHAIN_APPROX_SIMPLE)
-
-        # choose optimal contour (largest and near marker)
-        max_area, max_area_idx = 0, 0
-        centroid = None
-        for i, contour in enumerate(contours):
-            area = cv2.contourArea(contour)
-            M = cv2.moments(contour)
-            if M["m00"] != 0:
-                cx = int(M["m10"] / M["m00"])
-                cy = int(M["m01"] / M["m00"])
-                if np.abs(marker_center[0] - cx) < distance_from_marker_thresh and np.abs(marker_center[1] - cy) < distance_from_marker_thresh:
-                    if area > max_area:
-                        max_area = area
-                        max_area_idx = i
-                        centroid = (cx,cy)
-
-        # draw the chosen contour
-        contour = contours[max_area_idx]
-        if centroid:
-            cv2.circle(scaled_frame, centroid, 5, (0, 0, 255), -1)
-        cv2.drawContours(scaled_frame, [contour], -1, (255, 0, 0), 2)
-        cv2.putText(scaled_frame, str(i+1), (cx, cy), cv2.FONT_HERSHEY_SIMPLEX, 0.5, (255, 255, 255), 1)
-
-        # record data
-        print(centroid)
-        try: 
-            area_data['1-Frame'].append(frame_num)
-            if frame_interval == 0:
-                area_data[f'1-Time({time_units})'].append(np.float32(frame_num / cap.get(5)))
-            else:
-                area_data[f'1-Time({time_units})'].append(np.float16(frame_num * frame_interval))
-            area_data['1-x centroid location'].append(int((centroid[0] / scale_factor)))
-            area_data['1-y centroid location'].append(int((centroid[1] / scale_factor)))
-            area_data['1-cell surface area (px^2)'].append(max_area)
-        except TypeError:
-            print("centroid not found")
-
-
-        #cv2.imshow('Surface Area Tracking', noise_reduced_frame)
-        cv2.imshow('Surface Area Tracking', scaled_frame)
-        if cv2.waitKey(1) == 27:
-            break
-
-        frame_num += 1
-
-    record_data(file_mode, area_data, "output/Surface_Area_Output.csv")
-
-    cap.release()
-    cv2.destroyAllWindows()
-
-def frame_preprocessing_thread(
-        tracker_frame_queue,
-        processed_tracker_frame_queue,
-        message_queue,
-        stop_event,
-        frame_start,
-        frame_end,
-        frame_interval
-    ):
-    """
-    Thread function for preprocessing video frames to enhance features for further analysis like contour detection.
-    This function retrieves frames from a queue, applies image preprocessing techniques, and places the processed frames into another queue.
-
-    Details:
-        - The function continuously retrieves frames from the tracker_frame_queue, which contain raw or minimally processed frames.
-        - It applies grayscale conversion, adaptive binarization, and other image processing operations to enhance the frames for subsequent contour detection.
-        - Processed frames are then pushed to the processed_tracker_frame_queue for the next stage in the processing pipeline.
-        - This thread is designed to run concurrently with other threads handling frame capture, contour detection, and data recording.
-
-    Note:
-        - This function assumes that the frames are already scaled appropriately and only require further image processing.
-        - Binarization and other image transformations are optimized for contour detection but may need adjustments depending on specific requirements.
-        - Proper synchronization mechanisms (using threading events and queues) should be in place to manage the flow of data between threads and handle the lifecycle of the thread.
-
-    Args:
-        tracker_frame_queue (queue.Queue): Queue from which the thread retrieves frames for processing.
-        processed_tracker_frame_queue (queue.Queue): Queue where the thread puts processed frames for further analysis.
-        message_queue (queue.Queue): Queue for logging messages or errors.
-        stop_event (threading.Event): An event to signal the thread to stop processing.
-        frame_start (int): Frame number where processing starts.
-        frame_end (int): Frame number where processing ends.
-        frame_interval (float): Interval between frames, used in certain processing scenarios.
-
-    Returns:
-        None: This function does not return any value. It manages internal state and communicates via queues.
-    """
-
-    while True:
-        try:
-            queue_item = tracker_frame_queue.get(timeout=1)
-        except queue.Empty:
-            print("tracker_frame_queue EMPTY")
-            continue
-
-        if queue_item is None:
-            processed_tracker_frame_queue.put(None)
-            break
-
-        if queue_item:
-            frame_num, scaled_frame, scale_factor, tracker_bbox, _ = queue_item
-
-        if frame_num >= frame_end:
-            processed_tracker_frame_queue.put(None)
-            break
-
-        #print(f"cur frame num in frame_preprocessing_thread: {frame_num}")
-
-        gray_frame = cv2.cvtColor(scaled_frame, cv2.COLOR_BGR2GRAY)
-        
-        #_, binary_frame = cv2.threshold(blur_frame, 0, 255, cv2.THRESH_BINARY + cv2.THRESH_OTSU)
-        binary_frame = improve_binarization(gray_frame)
-
-        # threshold frame again with localized kernel, adds a bit of noise but strengthens contours (idk why this helps but it does)
-        adaptive_thresh = cv2.adaptiveThreshold(binary_frame, 255, cv2.ADAPTIVE_THRESH_GAUSSIAN_C, cv2.THRESH_BINARY_INV, 11, 2)
-        
-        processed_frame = adaptive_thresh
-
-        processed_tracker_frame_queue.put((frame_num, scaled_frame, processed_frame, scale_factor, tracker_bbox))
-        tracker_frame_queue.task_done()
-
-        if cv2.waitKey(1) == 27:
-            stop_event.set()
-
-def find_contours_near_trackers_thread(
-        processed_tracker_frame_queue,
-        message_queue,
-        stop_event,
-        frame_start,
-        frame_end,
-        frame_interval,
-        time_units,
-        fps,
-        distance_from_marker_thresh,
-        area_data
-    ):
-    """
-    Thread function to find contours near tracker positions in processed frames and record the relevant data.
-    It retrieves frames from a queue, analyzes them for contours, and updates area data with centroid locations and surface areas.
-
-    Details:
-        - This thread continuously retrieves processed frames from a queue and searches for contours close to the tracked markers.
-        - Each contour's proximity to the marker center is assessed, and the largest contour within the threshold distance is selected.
-        - Information such as centroid location and area of the selected contour is recorded.
-        - The thread visualizes the contours and tracking information on the frames for monitoring purposes.
-        - Data is continuously updated into a shared dictionary intended for later analysis or saving.
-
-    Note:
-        - Ensure the frame data passed to this thread is pre-processed appropriately to highlight relevant contours, as done using the frame_preprocessing_thread().
-        - This thread utilizes OpenCV functions for contour detection and moment calculation, which require binary images.
-        - Proper error handling and synchronization mechanisms (e.g., threading events and queues) should be in place to handle the thread's lifecycle and communication.
-
-    Args:
-        processed_tracker_frame_queue (queue.Queue): Queue from which the thread retrieves processed frames.
-        message_queue (queue.Queue): Queue for logging messages or errors.
-        stop_event (threading.Event): An event to signal the thread to stop processing.
-        frame_start (int): Frame number where processing starts.
-        frame_end (int): Frame number where processing ends.
-        frame_interval (float): Real-world time interval between frames.
-        time_units (str): Units of time for the output data.
-        fps (int): Frames per second of the video, used for time calculations.
-        distance_from_marker_thresh (float): Threshold for determining closeness of contours to the tracker.
-        area_data (dict): Dictionary to store results of the area calculations.
-
-    Returns:
-        None: This function does not return any value. It updates the area_data dictionary and can signal via message_queue.
-    """
-    while True:
-        try:
-            queue_item = processed_tracker_frame_queue.get(timeout=1)
-            #print(queue_item)
-        except queue.Empty:
-            print("processed_tracker_frame_queue EMPTY")
-            continue
-
-        if queue_item is None:
-            break
-
-        if queue_item:
-            frame_num, scaled_frame, processed_frame, scale_factor, tracker_bbox = queue_item
-            x_bbox, y_bbox, w_bbox, h_bbox = tracker_bbox
-
-        if frame_num >= frame_end:
-            break
-
-        #print(f"cur frame num in find_contours_near_trackers_thread: {frame_num}")
-
-        # Segment frame
-        contours, _ = cv2.findContours(processed_frame, cv2.RETR_EXTERNAL, cv2.CHAIN_APPROX_SIMPLE)
-        
-        marker_center = (x_bbox + w_bbox // 2, y_bbox + h_bbox // 2)  # get center of bbox
-        # choose optimal contour (largest and near marker)
-        max_area, max_area_idx = 0, 0
-        centroid = None
-        for i, contour in enumerate(contours):
-            area = cv2.contourArea(contour)
-            M = cv2.moments(contour)
-            if M["m00"] != 0:
-                cx = int(M["m10"] / M["m00"])
-                cy = int(M["m01"] / M["m00"])
-                if np.abs(marker_center[0] - cx) < distance_from_marker_thresh and np.abs(marker_center[1] - cy) < distance_from_marker_thresh:
-                    if area > max_area:
-                        max_area = area
-                        max_area_idx = i
-                        centroid = (cx,cy)
-
-        # draw the chosen contour
-        contour = contours[max_area_idx]
-        if centroid:
-            cv2.circle(scaled_frame, centroid, 5, (0, 0, 255), -1)
-        cv2.drawContours(scaled_frame, [contour], -1, (255, 0, 0), 2)
-        cv2.putText(scaled_frame, str(i+1), (cx, cy), cv2.FONT_HERSHEY_SIMPLEX, 0.5, (255, 255, 255), 1)
-
-        # draw bbox of tracker
-        cv2.rectangle(scaled_frame, (x_bbox, y_bbox), (x_bbox + w_bbox, y_bbox + h_bbox), (0, 255, 0), 2)  # update tracker rectangle
-
-        #cv2.imshow('Surface Area Tracking', noise_reduced_frame)
-        cv2.imshow('Surface Area Tracking', scaled_frame)
-
-        # record data
-        area_data['1-Frame'].append(frame_num)
-        if frame_interval == 0:
-            area_data[f'1-Time({time_units})'].append(np.float32(frame_num / fps))
-        else:
-            area_data[f'1-Time({time_units})'].append(np.float16(frame_num * frame_interval))
-        area_data['1-x centroid location'].append(int((centroid[0] / scale_factor)))
-        area_data['1-y centroid location'].append(int((centroid[1] / scale_factor)))
-        area_data['1-cell surface area (px^2)'].append(max_area)
-
-        processed_tracker_frame_queue.task_done()
-
-        if cv2.waitKey(1) == 27:
-            stop_event.set()
-
-def track_area_threaded(
-        cap,
-        marker_positions,
-        first_frame,
-        bbox_size,
-        frame_start,
-        frame_end,
-        frame_record_interval,
-        frame_interval,
-        time_units,
-        distance_from_marker_thresh,
-        file_mode,
-        video_file_name,
-        data_label
-    ):
-
-    """
-    Conducts threaded video tracking to analyze the surface area of objects in a video sequence.
-    This function utilizes multiple threads to manage different stages of the tracking process:
-    frame capture, marker tracking, frame preprocessing, and contour detection.
-
-    Details:
-        - Initiates multiple threads: for capturing frames, updating marker positions, preprocessing frames,
-          and detecting contours near trackers.
-        - Data from tracking, such as centroid locations and calculated surface areas, are collected and
-          stored in a structured manner.
-        - Efficiently handles video processing by delegating tasks to separate threads, improving performance
-          especially for high-resolution or long-duration videos.
-        - Utilizes queues to manage data flow between threads and uses events to handle thread termination and errors.
-
-    Note:
-        - Proper synchronization mechanisms are used to prevent data races and ensure data consistency.
-        - Errors from threads are collected in a message queue and displayed after processing.
-        - This function is intended for use in environments where threading is supported and efficient.
-
-    Args:
-        cap (cv2.VideoCapture): Video capture object loaded with the video.
-        marker_positions (list of tuples): Initial positions of markers.
-        first_frame (np.array): The first frame of the video for initializing the tracker.
-        bbox_size (int): Size of the bounding box for the tracker.
-        frame_start (int): Frame number to start processing.
-        frame_end (int): Frame number to end processing.
-        frame_record_interval (int): Interval at which frames are processed.
-        frame_interval (float): Real-world time interval between frames, used in time calculations.
-        time_units (str): Units for time (e.g., 'seconds', 'minutes') used in the output data.
-        distance_from_marker_thresh (float): Distance threshold for identifying relevant contours near markers.
-        file_mode (FileMode enum): Mode for recording data ('FileMode.APPEND' or 'FileMode.OVERWRITE').
-        video_file_name (str): Name of the video file being processed.
-        data_label (str): Data label for the tracking session.
-
-    Returns:
-        None: This function does not return values but saves processed data to an output file and displays errors if any.
-    """
-
-    fps = cap.get(5)
-    cap.set(cv2.CAP_PROP_POS_FRAMES, frame_start)
-    frame_num = frame_start
-    area_data = {
-        '1-Frame':[],
-        f'1-Time({time_units})': [],
-        '1-x centroid location': [],
-        '1-y centroid location': [],
-        '1-cell surface area (px^2)': [],
-        '1-video_file_name': video_file_name,
-        '1-data_label': data_label
-    }
-    
-    trackers = init_trackers(marker_positions, bbox_size, first_frame, TrackerChoice.CSRT)
-
-    frame_queue = queue.Queue(maxsize=10)
-    tracker_frame_queue = queue.Queue(maxsize=10)
-    processed_tracker_frame_queue = queue.Queue(maxsize=10)
-    message_queue = queue.Queue(maxsize=5)
-    stop_event = threading.Event()
-
-    capture_thread = threading.Thread(
-        target=frame_capture_thread,
-        args=(
-            cap,
-            frame_queue,
-            message_queue,
-            stop_event,
-            frame_end,
-            frame_start,
-            frame_record_interval
-        ), daemon=True
-    )
-
-    marker_update_thread = threading.Thread(
-        target=frame_tracker_midpt_finder_thread, 
-        args=(
-            frame_queue,
-            tracker_frame_queue,
-            message_queue,
-            stop_event,
-            trackers,
-            frame_end
-        ), daemon=True
-    )
-
-    frame_preprocess_thread = threading.Thread(
-        target=frame_preprocessing_thread,
-        args=(
-            tracker_frame_queue,
-            processed_tracker_frame_queue,
-            message_queue,
-            stop_event,
-            frame_start,
-            frame_end,
-            frame_interval
-        )
-    )
-
-    contours_thread = threading.Thread(
-        target=find_contours_near_trackers_thread,
-        args=(
-            processed_tracker_frame_queue,
-            message_queue,
-            stop_event,
-            frame_start,
-            frame_end,
-            frame_interval,
-            time_units,
-            fps,
-            distance_from_marker_thresh,
-            area_data
-        )
-    )
-
-    # Start threads
-    capture_thread.start()
-    marker_update_thread.start()
-    frame_preprocess_thread.start()
-    contours_thread.start()
-
-    # Wait for threads to finish
-    capture_thread.join()
-    print("capture done")
-    marker_update_thread.join()
-    print("marker done")
-    frame_preprocess_thread.join()
-    print("frame binarization done")
-    contours_thread.join()
-    print("contour detection done")
-
-    while not message_queue.empty():
-        error_popup(message_queue.get())
-
-    record_data(file_mode, area_data, "output/Surface_Area_Output.csv")
-
-    cap.release()
-    cv2.destroyAllWindows()
-
-def track_area_og(cap, frame_start, frame_end, frame_interval, time_units):
-    frame_num = frame_start
-
-    while True:  # read frame by frame until the end of the video
-        ret, frame = cap.read()
-        cap.set(cv2.CAP_PROP_POS_FRAMES, frame_start + frame_num)
-        frame_num += 1
-        #time.sleep(0.25)
-
-        if not ret:
-            break
-
-        # frame preprocessing
-        scaled_frame, scale_factor = scale_frame(frame)  # scale the frame
-        gray_frame = cv2.cvtColor(scaled_frame, cv2.COLOR_BGR2GRAY)  # convert frame to gray
-        kernel_size = (5,5)
-        blur_frame = cv2.GaussianBlur(gray_frame, kernel_size, 0) # gaussian blur
-        _, binary_frame = cv2.threshold(blur_frame, 0, 255, cv2.THRESH_BINARY + cv2.THRESH_OTSU)  # threshold to binarize image
-
-        # segment frame
-        contours, _ = cv2.findContours(binary_frame, cv2.RETR_EXTERNAL, cv2.CHAIN_APPROX_SIMPLE) # find contours
-        contour_frame = np.zeros_like(binary_frame) 
-        cv2.drawContours(scaled_frame, contours, -1, (255, 0, 0), 2)
-
-        # label and segment contours
-        for i, contour in enumerate(contours):
-            m = cv2.moments(contour) # calculate moment contours
-            if m["m00"] != 0: # if contour has a non-zero zeroth spatial moment (surface area)
-                cx = int(m["m10"] / m["m00"])
-                cy = int(m["m01"] / m["m00"])
-                cv2.putText(scaled_frame, str(i+1), (cx, cy), cv2.FONT_HERSHEY_SIMPLEX, 0.5, (255, 255, 255), 1)
-    
-
-        cv2.imshow('Surface Area Tracking', scaled_frame)
-        if cv2.waitKey(1) == 27 or frame_end == frame_num+frame_start:
-            break
-
-    cap.release()
+'''
+Author: Brandon Pardi
+Created 1/26/2024
+
+routines for tracking capabilities
+'''
+
+import cv2
+import numpy as np
+import pandas as pd
+import time
+import screeninfo
+import threading
+import queue
+from collections import defaultdict
+
+from exceptions import error_popup, warning_popup
+from enums import *
+
+def scale_frame(frame, scale_factor=0.9):
+    """Sometimes resolution of video is larger than resolution of monitor this software is running on.
+    This function scales the resolution of the frame so the entire frame can be seen for selecting markers or just general analysis.
+    Scaling preseves aspect ratio, so it determines which dimension is most cut off from viewing (width or height),
+    and determines caling ratio for the other dimension based on that.
+
+    Distances of objects being tracked are scaled back up when recording data, so movement of tracked objects are recorded in the original resolution.
+
+    Args:
+        frame (numpy.ndarray): indv frame of video being tracked that will be scaled and returned
+        scale_factor (float, optional): fraction of monitor resolution to scale image. Defaults to 0.9.
+
+    Returns:
+        scaled_frame (numpy.ndarray): scaled version of frame that was passed in
+        min_scale_factor (float): Determing scale factor, used to scale values back up before recording data.
+    """    
+    monitor = screeninfo.get_monitors()[0] # get primary monitor resolution
+
+    # get indv scale factors for width and height
+    scale_factor_height = scale_factor * (monitor.height / frame.shape[0])
+    scale_factor_width = scale_factor * (monitor.width / frame.shape[1])
+
+    min_scale_factor = min(scale_factor_width, scale_factor_height)
+
+    # resize based on scale factors
+    scaled_frame = cv2.resize(frame, (int(frame.shape[1] * min_scale_factor), int(frame.shape[0] * min_scale_factor)))
+    return scaled_frame, min_scale_factor
+
+def mouse_callback(event, x, y, flags, params):
+    """handle mouse clicks during software execution
+    intended for use with the selection of trackers
+
+    Args:
+        event (int): represents the mouse event type
+        x (int): x coord of selection
+        y (int): y coord of selection
+        flags (int ): addtl flags of mouse selection state
+        params (dict): parameters being passed into the callback
+    """    
+    first_frame = params['first_frame']
+    marker_positions = params["marker_positions"]
+    bbox_size = params['bbox_size']
+    radius = bbox_size // 2
+
+    # scale frame for display so full image in view even if video res > monitor res
+    first_frame_scaled, scale_factor = scale_frame(first_frame)
+
+    if event == cv2.EVENT_LBUTTONDOWN: # on left click save pos and show on screen
+        cur_marker = [(int(x / scale_factor), int(y / scale_factor))] # ensure original resolution coords stored
+        marker_positions.append(cur_marker)
+
+    if event == cv2.EVENT_RBUTTONDOWN: # on right click remove last selection
+        if marker_positions:
+            marker_positions.pop()
+
+    cur_frame = first_frame_scaled.copy()
+    for marker in marker_positions: # draw circles where selections made
+        scaled_x = int(marker[0][0] * scale_factor)
+        scaled_y = int(marker[0][1] * scale_factor)
+        cv2.circle(cur_frame, (scaled_x, scaled_y), int(radius*scale_factor), (255, 255, 0), 2) # draw circle where clicked
+
+    cv2.imshow('Select Markers', cur_frame)
+    cv2.moveWindow('Select Markers', 50, 50)
+
+
+def select_markers(cap, bbox_size, frame_start, preprocessVals = None):
+    """event loop for handling initial marker selection
+
+    Args:
+        cap (cv2.VideoCapture): loaded video file for selecting markers of
+        bbox_size (int): size of bounding box that is spec'd by user in ui
+        frame_start (int): starting frame of video indicated in the frame selection tool
+
+    Returns:
+        mouse_params['marker_positions'] (list): selected marker positions
+        first_frame (np.Array(np.uint8)): 3D array of 8 bit BGR pixel values of first frame
+    """    
+    cap.set(cv2.CAP_PROP_POS_FRAMES, frame_start)
+    ret, first_frame = cap.read() # get first frame for selection
+
+    if preprocessVals is not None:
+        first_frame = preprocess_frame(first_frame, preprocessVals)
+    
+    cv2.imshow('Select Markers', first_frame) # show first frame
+    cv2.moveWindow('Select Markers', 50, 50)
+
+    mouse_params = {"first_frame": first_frame.copy(), "marker_positions": [], 'bbox_size': bbox_size}
+    cv2.setMouseCallback('Select Markers', mouse_callback, mouse_params) # set mouse callback function defn above
+    
+    # inf loop until user hits esc to cancel or enter to confirm selections
+    while True:
+        key = cv2.waitKey(1) # wait to capture input
+        if key == 27: # 27 is ASCII for escape key
+            print("SELECTIONS CANCELLED")
+            cv2.destroyAllWindows()
+            mouse_params['marker_positions'] = [(-1,-1)] # exit status failed
+            break
+        elif key == 13: # 13 ASCII for Enter key
+            print(f"Selected positions: {mouse_params['marker_positions']}")
+            break
+
+    # close windows upon hitting select
+    cv2.destroyAllWindows()
+    
+    return mouse_params['marker_positions'], first_frame
+
+def record_data(file_mode, data_dict, output_fp):
+    """
+    Saves or appends tracking data to a CSV file based on the provided file mode. This function handles data formatting, 
+    checks for empty labels, and ensures correct indexing and merging for new tracking data entries.
+
+    Details:
+        - If set to overwrite, the function creates a new DataFrame from the tracking data and saves it to the specified file path.
+        - If set to append, the function loads an existing CSV file, increments tracking identifiers, and merges new data with existing data.
+        - Ensures that each entry is correctly labeled and indexed, particularly important for maintaining consistent and readable data structures in long-term tracking studies.
+
+    Note:
+        - The function assumes that the input data dictionary is structured with keys corresponding to DataFrame column names.
+        - It is crucial that the existing data file (when appending) is formatted correctly to prevent data corruption or misalignment.
+        - Errors or exceptions might occur if the file operations encounter issues like permissions or disk space errors, which should be handled by the calling function.
+
+    Args:
+        file_mode (FileMode): Enum specifying whether to 'OVERWRITE' the existing file or 'APPEND' to it.
+        data_dict (dict): Dictionary containing the tracking data to record, with keys as column names and values as lists of data points.
+        output_fp (str): File path where the CSV file will be saved or appended.
+
+    Returns:
+        None: The function does not return any value but writes data directly to a CSV file specified by `output_fp`.
+    """
+    if file_mode == FileMode.OVERWRITE:
+        # check data label and put default value if empty
+        if data_dict['1-data_label'] == '':
+            data_dict['1-data_label'] = 'data1'
+        dist_df = pd.DataFrame(data_dict)
+        dist_df.set_index('1-Frame', inplace=True)
+        dist_df.to_csv(output_fp)
+    elif file_mode == FileMode.APPEND:
+        dist_df = pd.read_csv(output_fp)
+        num_prev_trackers = int(dist_df.columns[-1][0])
+        print(f"Num previous tracked entities: {num_prev_trackers}")
+
+        if data_dict['1-data_label'] == '':
+            data_dict['1-data_label'] = f'data{num_prev_trackers+1}'
+
+        # create new df of current tracking data and merge into previous
+        cur_df = pd.DataFrame(data_dict)
+
+        # rename df to indicate which num tracker this is
+        '''cur_df.rename(columns={
+                '1-Frame': f'{num_prev_trackers+1}-Frame',
+                f'1-Time({time_units})': f'{num_prev_trackers+1}-Time({time_units})','1-x at necking point (px)': f'{num_prev_trackers+1}-x at necking point (px)',
+                '1-y necking distance (px)': f'{num_prev_trackers+1}-y necking distance (px)',
+                '1-video_file_name' : f'{num_prev_trackers+1}-video_file_name',
+                '1-data_label': f'{num_prev_trackers+1}-data_label'
+            }, inplace=True)'''
+        new_col_names = {}
+        for col in cur_df.columns:
+            if col.startswith('1-'):
+                new_col = col.replace('1-', f'{num_prev_trackers+1}-')
+                new_col_names[col] = new_col
+        cur_df.rename(columns=new_col_names, inplace=True)
+        
+        dist_df_merged = pd.concat([dist_df, cur_df], axis=1)
+        dist_df_merged.to_csv(output_fp, index=False)
+
+def init_trackers(marker_positions, bbox_size, first_frame, tracker_choice=TrackerChoice.KCF):
+    """
+    Initializes and configures trackers based on specified marker positions, bounding box size, and tracker type. The function
+    scales the first frame, sets up the trackers, and initializes them with the position and size of the bounding boxes around the markers.
+
+    Details:
+        - The function supports multiple types of trackers, allowing selection based on the tracking requirements and performance characteristics.
+        - Trackers are initialized with bounding boxes centered on the provided marker positions, adjusted according to the scale of the first frame.
+        - This setup is essential for subsequent tracking operations where accuracy and reliability depend heavily on the initial configuration.
+
+    Note:
+        - Ensure that the `first_frame` is the first frame of an openCV video.
+        - The marker positions should be accurately determined as they directly affect the tracking performance.
+        - This function is typically called at the start of a tracking session to prepare the trackers for the video processing tasks.
+
+    Args:
+        marker_positions (list of tuples): Positions of the markers to track, each given as (x, y) coordinates.
+        bbox_size (int): Size of the square bounding box for each tracker.
+        first_frame (np.array): The first frame of the video used for scaling and initializing the trackers.
+        tracker_choice (TrackerChoice, optional): The type of tracker to use, defaults to `TrackerChoice.KCF`. Options are `TrackerChoice.KCF` or `TrackerChoice.CSRT`.
+
+    Returns:
+        list: A list of initialized tracker objects ready for use in tracking operations.
+    """
+    # create trackers
+    trackers = []
+    if tracker_choice == TrackerChoice.KCF:
+        for _ in range(len(marker_positions)):
+            trackers.append(cv2.TrackerKCF_create())
+    elif tracker_choice == TrackerChoice.CSRT:
+        for _ in range(len(marker_positions)):
+            trackers.append(cv2.TrackerCSRT_create())
+    elif tracker_choice == TrackerChoice.KLT:
+        old_gray = cv2.cvtColor(scale_frame(first_frame)[0], cv2.COLOR_BGR2GRAY)
+        marker_positions = [mp[0] for mp in marker_positions]
+        p0 = cv2.goodFeaturesToTrack(old_gray, mask=None, maxCorners=100, qualityLevel=0.3, minDistance=7, blockSize=7)
+        #p0 = np.array(marker_positions, dtype=np.float32).reshape(-1, 1, 2)
+        return old_gray, p0
+
+    # init trackers
+    scaled_first_frame, scale_factor = scale_frame(first_frame)
+    for i, mark_pos in enumerate(marker_positions):
+        bbox = (int((mark_pos[0][0] - bbox_size // 2) * scale_factor),
+                int((mark_pos[0][1] - bbox_size // 2) * scale_factor),
+                int(bbox_size * scale_factor),
+                int(bbox_size * scale_factor))
+        trackers[i].init(scaled_first_frame, bbox)
+
+    return trackers
+
+def preprocess_frame(frame, preprocessVals):
+    # Initialize a variable to store the modified frame
+    modified_frame = frame.copy()
+
+    # Apply sharpening
+    if preprocessVals["Blur/Sharpness"] != 0:
+        modified_frame = sharpen_frame(modified_frame, preprocessVals["Blur/Sharpness"])
+
+    # Apply contrast enhancement
+    if preprocessVals["Contrast"] > 0:
+        modified_frame = enhance_contrast(modified_frame, preprocessVals["Contrast"])
+    
+    # Apply brightness adjustment
+    if preprocessVals["Brightness"] != 0:
+        modified_frame = adjust_gamma(modified_frame, preprocessVals["Brightness"])
+
+    return modified_frame
+
+def enhance_contrast(frame, strength=50):
+    # Define parameters for contrast enhancement
+    clip_limit = 3.0
+    tile_grid_size = (8, 8)
+    
+    # Apply CLAHE (Contrast Limited Adaptive Histogram Equalization)
+    clahe = cv2.createCLAHE(clipLimit=clip_limit, tileGridSize=tile_grid_size)
+    enhanced_frame = clahe.apply(frame)
+    
+    # Adjust contrast strength
+    enhanced_frame = cv2.addWeighted(frame, 1 + strength / 100, enhanced_frame, 0.0, 0.0)
+    
+    return enhanced_frame
+
+def sharpen_frame(frame, strength=1.0):
+    if strength > 0:
+        # Sharpening
+        scaled_strength = strength / 100
+        kernel = np.array([[0, -0.2, 0],
+                           [-0.2, 2 + 3 * scaled_strength, -0.2],
+                           [0, -0.2, 0]])
+    else:
+        # Blurring
+        scaled_strength = abs(strength) / 30
+        kernel_size = int(1 + 2 * scaled_strength)
+        if kernel_size % 2 == 0:  # Ensure the kernel size is odd
+            kernel_size += 1
+        blurred = cv2.GaussianBlur(frame, (kernel_size, kernel_size), 0)
+        return blurred
+
+    # Apply the kernel to the image
+    result = cv2.filter2D(frame, -1, kernel)
+    return result
+
+def adjust_gamma(frame, gamma=50.0):
+    # Apply gamma correction
+    gamma=1-gamma/100
+    gamma_corrected = np.array(255 * (frame / 255) ** gamma, dtype='uint8')
+    return gamma_corrected
+
+
+def track_klt_optical_flow(
+        marker_positions,
+        first_frame,
+        frame_start,
+        frame_end,
+        cap,
+        bbox_size,
+        tracker_choice,
+        frame_record_interval,
+        frame_interval,
+        time_units,
+        file_mode,
+        video_file_name,
+        data_label):
+
+    prev_gray, p0 = init_trackers(marker_positions, bbox_size, first_frame, tracker_choice)
+    iter_lim = 10 # lk stop critera will try max 10 iterations or,
+    goal_acc = 0.03 # if accuracy is <= 3%
+
+    print('p0: ', p0, '\n\nprev_gray: ', prev_gray)
+
+    lk_params = {
+        'winSize': (15,15),
+        'maxLevel': 2, # number of pyramid levels, 2 would be using image at original, half, and quarter scales
+        'criteria': (cv2.TermCriteria_EPS | cv2.TermCriteria_COUNT, iter_lim, goal_acc)
+    }
+
+    tracker_data = defaultdict(list)
+    frame_num = frame_start
+
+    while True:
+        ret, frame = cap.read()
+        frame_num += frame_record_interval
+        if frame_record_interval != 1:
+            cap.set(cv2.CAP_PROP_POS_FRAMES, frame_num)
+
+        if not ret:
+            break
+
+        scaled_frame, scale_factor = scale_frame(frame)
+        enhanced_frame = enhance_contrast(scaled_frame)
+
+        frame_gray = cv2.cvtColor(enhanced_frame, cv2.COLOR_BGR2GRAY)
+
+        # calculates optical flow giving us new pt locations, status of if each pt was found, and err of each pt
+        p1, st, err = cv2.calcOpticalFlowPyrLK(prev_gray, frame_gray, p0, None, **lk_params)
+
+        # use points that had a successful update
+        good_p1 = p1[st == 1]
+        good_p0 = p0[st == 1]
+
+        for i, (new, old) in enumerate(zip(good_p1, good_p0)):
+            x1, y1 = new.ravel()
+            x0, y0 = old.ravel()
+            print(x1, y1)
+            tracker_data[f'1-Time({time_units})'].append(np.float16((frame_num - frame_start) / cap.get(cv2.CAP_PROP_FPS)))
+            tracker_data['1-Frame'].append(frame_num - frame_start)
+            tracker_data['1-Tracker'].append(i + 1)
+            tracker_data['1-x (px)'].append(x1)
+            tracker_data['1-y (px)'].append(y1)
+            cv2.circle(enhanced_frame, (int(x0), int(y0)), 5, (0, 0, 255), -1)
+            cv2.circle(enhanced_frame, (int(x1), int(y1)), 5, (0, 255, 0), -1)
+
+        prev_gray = frame_gray.copy() # update old frame to get ready for next loop
+        p0 = good_p1.reshape(-1, 1, 2)
+
+        cv2.imshow("Tracking...", enhanced_frame)  # show updated frame tracking
+
+        if cv2.waitKey(1) == 27 or frame_num >= frame_end:  # cut tracking loop short if ESC hit
+            break
+    
+    record_data(file_mode, tracker_data, "output/Tracking_Output.csv")
+
+    cap.release()
+
+def track_markers(
+        marker_positions,
+        first_frame,
+        frame_start,
+        frame_end,
+        cap,
+        bbox_size,
+        tracker_choice,
+        frame_record_interval,
+        frame_interval,
+        time_units,
+        file_mode,
+        video_file_name,
+        data_label):
+    """Implements the main tracking loop for markers on a video.
+    It tracks markers from a user-defined start to end frame and records the data.
+
+    Functionality:
+        1. Initializes trackers based on user-selected markers and tracking algorithm.
+        2. Scales the first frame and initializes bounding boxes for trackers.
+        3. Enters a loop to track markers across specified frames, scaling each frame as processed.
+        4. Records tracking data for each frame where markers are successfully tracked.
+        5. Saves or appends the tracking data to a CSV file depending on the file mode.
+        6. Handles errors by displaying warning messages and terminating tracking if necessary.
+
+    Args:
+        marker_positions (list of tuples): Initial positions of markers selected by the user.
+        first_frame (np.array): Image of the first frame of the video where markers were selected.
+        frame_start (int): The frame number to start tracking.
+        frame_end (int): The frame number to end tracking.
+        cap (cv2.VideoCapture): Video capture object loaded with the video file.
+        bbox_size (int): Size of the bounding box for each tracker.
+        tracker_choice (TrackerChoice): Enum specifying the tracking algorithm to use (KCF or CSRT).
+        frame_record_interval (int): Interval at which frames are processed and data is recorded.
+        frame_interval (float): Real-world time interval between frames, used in time calculations for data recording.
+        time_units (str): Units for time (e.g., 'seconds', 'minutes') used in the output data.
+        file_mode (FileMode): Specifies whether to overwrite or append data in the output file.
+        video_file_name (str): Name of the video file being processed.
+        data_label (str): Unique identifier for the tracking session, used in data labeling.
+    """    
+
+
+    trackers = init_trackers(marker_positions, bbox_size, first_frame, tracker_choice)
+
+    # init tracking data dict
+    tracker_data = {'1-Frame': [], f'1-Time({time_units})': [], '1-Tracker': [], '1-x (px)': [], '1-y (px)': [], '1-video_file_name': video_file_name, '1-data_label': data_label}
+    frame_num = frame_start
+
+    # tracking loop
+    while True:
+        ret, frame = cap.read()
+        frame_num += frame_record_interval
+        if frame_record_interval != 1:
+            cap.set(cv2.CAP_PROP_POS_FRAMES, frame_num)
+
+        if not ret:
+            break  # break when frame read unsuccessful (end of video or error)
+
+        scaled_frame, scale_factor = scale_frame(frame)  # Use the scale_factor obtained from the current frame scaling
+
+        # updating trackers and saving location
+        for i, tracker in enumerate(trackers):
+            success, bbox = tracker.update(scaled_frame)              
+
+            if success:  # get coords of marker on successful frame update
+                x_bbox, y_bbox, w_bbox, h_bbox = [int(coord) for coord in bbox]  # get coords of bbox in the scaled frame
+                marker_center = (x_bbox + w_bbox // 2, y_bbox + h_bbox // 2)  # get center of bbox
+
+                # record tracker locations using original resolution
+                if frame_interval == 0:
+                    tracker_data[f'1-Time({time_units})'].append(np.float16((frame_num - frame_start) / cap.get(5)))
+                else:
+                    tracker_data[f'1-Time({time_units})'].append(np.float16((frame_num - frame_start) * frame_interval))
+                tracker_data['1-Frame'].append(frame_num - frame_start)
+                tracker_data['1-Tracker'].append(i + 1)
+                tracker_data['1-x (px)'].append(int((marker_center[0] / scale_factor)))  # scale back to the original frame resolution
+                tracker_data['1-y (px)'].append(int((marker_center[1] / scale_factor)))
+                cv2.rectangle(scaled_frame, (x_bbox, y_bbox), (x_bbox + w_bbox, y_bbox + h_bbox), (0, 255, 0), 2)  # update tracker rectangle
+
+            else:
+                msg = "WARNING: Lost tracking marker\n\nPlease retry after adjusting any of the following:\n\n-Parameters\n-Initial tracker placement\n-Frame selection"
+                warning_popup(msg)
+                cap.release()
+                cv2.destroyAllWindows()
+                return
+
+        cv2.imshow("Tracking...", scaled_frame)  # show updated frame tracking
+
+        if cv2.waitKey(1) == 27 or frame_num >= frame_end:  # cut tracking loop short if ESC hit
+            break
+    
+    record_data(file_mode, tracker_data, "output/Tracking_Output.csv")
+
+    cap.release()
+    cv2.destroyAllWindows()
+
+def frame_capture_thread(
+        cap,
+        frame_queue,
+        message_queue,
+        stop_event,
+        frame_end,
+        frame_start,
+        frame_record_interval
+    ):
+    """
+    Thread function to capture video frames from a specified start to end frame at given intervals and push them to a processing queue.
+
+    Details:
+        - Sequentially reads frames from the video capture object `cap`, starting at `frame_start` and ending at `frame_end`, at intervals defined by `frame_record_interval`.
+        - Each frame read is placed into `frame_queue` for further processing by other threads.
+        - If frames cannot be read or the queue is full, appropriate actions are taken, including setting a stop event or logging a message.
+        - The function also listens for a stop event that, when set, will terminate the frame capture early, allowing for graceful shutdowns.
+
+    Note:
+        - This function is crucial for maintaining a steady flow of frames to processing threads in a multithreaded video analysis application.
+        - Proper error handling and inter-thread communication are vital to ensure robust performance and to handle any issues that arise during frame capture.
+        - The frame capture process stops either when all frames are read, an error occurs, or a stop event is triggered.
+        - All threaded tracking functions utilize this as their first thread
+
+    Args:
+        cap (cv2.VideoCapture): The video capture object from which frames are read.
+        frame_queue (queue.Queue): The queue to which frames are pushed for further processing.
+        message_queue (queue.Queue): Queue for passing error messages or important notifications.
+        stop_event (threading.Event): An event that can be set to signal the thread to stop processing.
+        frame_end (int): The frame number at which to stop capturing.
+        frame_start (int): The frame number at which to start capturing.
+        frame_record_interval (int): The number of frames to skip between captures, defining the capture interval.
+
+    Returns:
+        None: This function does not return any values but signals completion or errors through the `frame_queue` and `message_queue`.
+    """
+    frame_num = frame_start
+    while frame_num <= frame_end and not stop_event.is_set():
+        #print(f"cur frame num in capture thread: {frame_num}")
+        if stop_event.is_set():
+            break
+        ret, frame = cap.read()
+        
+        # only need to concern with setting frames if interval other than 1, which is default of cap.read()
+        if frame_record_interval != 1:
+            cap.set(cv2.CAP_PROP_POS_FRAMES, frame_num)
+
+        if not ret:
+            #message_queue.put("Error: Frame failed to read")
+            stop_event.set()
+            break
+        try:
+            frame_queue.put((frame_num, frame), block=True, timeout=1)
+        except queue.Full:
+            print("QUEUE FULL FRAME DROPPED")
+        frame_num += frame_record_interval
+        
+        if cv2.waitKey(1) == 27: 
+            stop_event.set()
+            break
+    frame_queue.put(None) # sentinel value
+
+def frame_tracker_processing_thread(
+        frame_queue,
+        message_queue,
+        stop_event,
+        trackers,
+        scale_frame,
+        tracker_data,
+        frame_start,
+        frame_end,
+        frame_interval,
+        time_units,
+        fps
+    ):
+    """
+    Thread function that processes video frames to track markers using specified tracking algorithms. 
+    It retrieves frames from a queue, applies scaling and tracking, and records the results in a shared data structure.
+
+    Details:
+        - Pulls video frames from a queue for processing, applies scaling to adjust frame size as necessary, and uses tracking algorithms to locate markers.
+        - Updates a shared dictionary with tracking information, including the frame number, time, and marker coordinates.
+        - Manages thread termination based on a stop event, and communicates any issues via a message queue.
+        - This function is part of a multithreaded tracking system designed to handle large video files or real-time video streams efficiently.
+
+    Note:
+        - Ensure that the tracking data structure is thread-safe if accessed by multiple threads.
+        - Adjustments in tracker settings or frame processing parameters might be necessary depending on the specific requirements of the tracking task.
+        - Error handling includes sending messages about tracking failures or other issues and may signal other threads to stop if critical errors occur.
+
+    Args:
+        frame_queue (queue.Queue): Queue from which the thread retrieves frames to process.
+        message_queue (queue.Queue): Queue for sending error messages or important notifications.
+        stop_event (threading.Event): Event to signal the thread to stop processing.
+        trackers (list): List of tracker objects used to track markers in the frames.
+        scale_frame (function): Function to scale frames before processing.
+        tracker_data (dict): Dictionary to store results of the tracking.
+        frame_start (int): Frame number where processing starts.
+        frame_end (int): Frame number where processing ends.
+        frame_interval (float): Interval between frames, used in calculations for time data.
+        time_units (str): Units of time used for recording in the output data.
+        fps (int): Frames per second of the video, used in time calculations.
+
+    Returns:
+        None: This function does not return any values but updates the tracker_data dictionary and handles threads' synchronization and communication.
+    """
+    while True:
+        try:
+            queue_item = frame_queue.get(timeout=1)  # Get frames from the queue
+        except queue.Empty:
+            continue
+
+        if queue_item is None:
+            break
+        else:
+            frame_num, frame = queue_item
+            #print(f"cur frame num in processing thread: {frame_num}")
+
+        if frame_num >= frame_end:
+            break
+
+        scaled_frame, scale_factor = scale_frame(frame)
+
+        for i, tracker in enumerate(trackers):
+            success, bbox = tracker.update(scaled_frame)
+            if success:
+                x_bbox, y_bbox, w_bbox, h_bbox = [int(coord) for coord in bbox]
+                marker_center = (x_bbox + w_bbox // 2, y_bbox + h_bbox // 2)
+
+                # record tracker locations using original resolution
+                if tracker_data:
+                    if frame_interval == 0:
+                        tracker_data[f'1-Time({time_units})'].append(np.float16((frame_num - frame_start) / fps))
+                    else:
+                        tracker_data[f'1-Time({time_units})'].append(np.float16((frame_num - frame_start) * frame_interval))
+                    tracker_data['1-Frame'].append(frame_num - frame_start)
+                    tracker_data['1-Tracker'].append(i + 1)
+                    tracker_data['1-x (px)'].append(int((marker_center[0] / scale_factor)))  # scale back to the original frame resolution
+                    tracker_data['1-y (px)'].append(int((marker_center[1] / scale_factor)))
+                    
+                cv2.rectangle(scaled_frame, (x_bbox, y_bbox), (x_bbox + w_bbox, y_bbox + h_bbox), (0, 255, 0), 2)  # update tracker rectangle
+
+            else:
+                msg = f"WARNING: Lost tracking marker at {bbox}\n\nPlease retry after adjusting any of the following:\n\n-Parameters\n-Initial tracker placement\n-Frame selection"
+                message_queue.put(msg)
+                stop_event.set()
+                break
+
+        cv2.imshow("Tracking", scaled_frame)
+        frame_queue.task_done()
+        if cv2.waitKey(1) == 27:  # Check for ESC key
+            stop_event.set()
+
+def track_markers_threaded(
+        marker_positions,
+        first_frame,
+        frame_start,
+        frame_end,
+        cap,
+        bbox_size,
+        tracker_choice,
+        frame_record_interval,
+        frame_interval,
+        time_units,
+        file_mode,
+        video_file_name,
+        data_label
+    ):
+    """
+    Executes multithreaded marker tracking within a video sequence, using separate threads for capturing frames
+    and processing marker tracking to efficiently gather tracking data.
+
+    Details:
+        - Utilizes specialized trackers to follow markers across frames, starting from a specified frame and ending at another.
+        - Frame data is captured and processed in parallel threads to enhance performance, especially suitable for long-duration or high-resolution videos.
+        - Tracking results, including positions and timestamps, are stored for analysis or subsequent use, and final data is recorded based on specified file modes.
+
+    Note:
+        - Ensure all tracker settings and initializations are correct before execution to prevent tracking failures.
+        - Proper handling of threading operations is crucial for performance and to prevent data corruption or loss.
+        - The function coordinates the stopping and error management via events and queues to handle unforeseen issues during processing.
+
+    Args:
+        marker_positions (list of tuples): Initial positions of markers within the first frame.
+        first_frame (np.array): The first frame of the video used to initialize the trackers.
+        frame_start (int): Frame number at which to start processing.
+        frame_end (int): Frame number at which to end processing.
+        cap (cv2.VideoCapture): Video capture object loaded with the video.
+        bbox_size (int): Size of the bounding box used for each tracker.
+        tracker_choice (enum): The type of tracker to be used (e.g., 'KCF', 'CSRT').
+        frame_record_interval (int): Interval at which frames are recorded.
+        frame_interval (float): Time interval between frames, used for time calculations.
+        time_units (str): Units of time for recording in the output data.
+        file_mode (FileMode): Specifies whether to overwrite or append data in the output file.
+        video_file_name (str): Name of the video file being processed.
+        data_label (str): Label to categorize or describe the data session.
+
+    Returns:
+        None: The function does not return any values but outputs tracking data to a file and handles threads' synchronization and communication.
+    """
+    fps = cap.get(5)
+
+    trackers = init_trackers(marker_positions, bbox_size, first_frame, tracker_choice)
+
+    # Initialize tracking data storage
+    tracker_data = {
+        '1-Frame': [],
+        f'1-Time({time_units})': [],
+        '1-Tracker': [],
+        '1-x (px)': [],
+        '1-y (px)': [],
+        '1-video_file_name': video_file_name,
+        '1-data_label': data_label
+    }
+
+    # Create a thread-safe queue and an event to signal thread termination
+    frame_queue = queue.Queue(maxsize=10)
+    message_queue = queue.Queue(maxsize=5)
+    stop_event = threading.Event()
+
+    # Start the capture and processing threads
+    capture_thread = threading.Thread(
+        target=frame_capture_thread,
+        args=(
+            cap,
+            frame_queue,
+            message_queue,
+            stop_event,
+            frame_end,
+            frame_start,
+            frame_record_interval
+        ), daemon=True
+    )
+    processing_thread = threading.Thread(
+        target=frame_tracker_processing_thread,
+        args=(
+            frame_queue,
+            message_queue,
+            stop_event,
+            trackers,
+            scale_frame,
+            tracker_data,
+            frame_start,
+            frame_end,
+            frame_interval,
+            time_units,
+            fps
+        ), daemon=True
+    )
+
+    capture_thread.start()
+    processing_thread.start()
+
+    # Wait for threads to finish
+    capture_thread.join()
+    print("capture_thread done")
+
+    processing_thread.join()
+    print("processing_thread done")
+
+    # check if either thread failed
+    while not message_queue.empty():
+        warning_popup(message_queue.get())
+
+    # Data output handling
+    record_data(file_mode, tracker_data, "output/Tracking_Output.csv")
+
+    # Clean up
+    cap.release()
+    cv2.destroyAllWindows()
+
+def necking_point(
+        cap,
+        frame_start,
+        frame_end,
+        percent_crop_left,
+        percent_crop_right,
+        binarize_intensity_thresh,
+        frame_record_interval,
+        frame_interval,
+        time_units,
+        file_mode,
+        video_file_name,
+        data_label
+    ):
+
+    """necking point detection loop
+    Detects and records the necking point in each frame of a video. The necking point is defined as the shortest vertical distance 
+    between two horizontal edges within a specified region of interest. The function preprocesses the frames, performs edge detection, 
+    and identifies the top and bottom edges to calculate the necking point, highlighting it in red on the visual output.
+
+    Functionality:
+        1. Processes each frame based on the specified interval, applying grayscale conversion, binarization, and edge detection.
+        2. Identifies and calculates the shortest vertical distance between detected edges.
+        3. Records the x-coordinate and the vertical distance of the necking point in each frame.
+        4. Outputs visual representation with necking points highlighted.
+        5. Saves the recorded data to a CSV file, either overwriting or appending, based on the file mode.
+
+    Args:
+        cap (cv2.VideoCapture): Video capture object loaded with the video.
+        frame_start (int): Frame number to start processing.
+        frame_end (int): Frame number to end processing.
+        percent_crop_left (float): Percentage of the frame's left side to exclude from processing.
+        percent_crop_right (float): Percentage of the frame's right side to exclude from processing.
+        binarize_intensity_thresh (int): Threshold for binarization of the frame to facilitate edge detection.
+        frame_record_interval (int): Interval at which frames are processed.
+        frame_interval (float): Real-world time interval between frames, used in time calculations.
+        time_units (str): Units of time (e.g., 'seconds', 'minutes') for the output data.
+        file_mode (FileMode): Specifies whether to overwrite or append data in the output file.
+        video_file_name (str): Name of the video file being processed.
+        data_label (str): Unique identifier for the data session.
+    """    
+    x_interval = 50 # interval for how many blue line visuals to display
+    frame_num = frame_start
+    dist_data = {'1-Frame': [], f'1-Time({time_units})': [], '1-x at necking point (px)': [], '1-y necking distance (px)': [], '1-video_file_name': video_file_name, '1-detection_method': 'min_distance', '1-data_label': data_label}
+    percent_crop_left *= 0.01
+    percent_crop_right *= 0.01
+
+    while True:  # read frame by frame until the end of the video
+        ret, frame = cap.read()
+        frame_num += frame_record_interval
+        if frame_record_interval != 1:
+            cap.set(cv2.CAP_PROP_POS_FRAMES, frame_num)
+
+        if not ret:
+            break
+
+        scaled_frame, scale_factor = scale_frame(frame)  # scale the frame
+        gray_frame = cv2.cvtColor(scaled_frame, cv2.COLOR_BGR2GRAY)  # convert frame to gray
+        _, binary_frame = cv2.threshold(gray_frame, binarize_intensity_thresh, 255, cv2.THRESH_BINARY)  # threshold to binarize image
+
+        # error checking for appropriate binarization threshold
+        if np.all(binary_frame == 255):
+            msg = "Binarization threshold too low,\nfound no pixels below the threshold.\n\nPlease adjust the threshold (default is 120)"
+            error_popup(msg)
+        if np.all(binary_frame == 0):
+            msg = "Binarization threshold too high,\nfound no pixels above the threshold.\n\nPlease adjust the threshold (default is 120)"
+            error_popup(msg)
+
+        edges = cv2.Canny(binary_frame, 0, 2)  # edge detection, nums are gradient thresholds
+
+        x_samples = []
+        y_distances = []
+        y_line_values = []
+
+        frame_draw = scaled_frame.copy()
+        frame_draw[edges > 0] = [0, 255, 0]  # draw edges
+
+        # remove x% of edges from consideration of detection
+        horizontal_pixels_left = 0
+        horizontal_pixels_right = scaled_frame.shape[1]
+        if percent_crop_left != 0.:
+            left_pixels_removed = int(percent_crop_left * scaled_frame.shape[1])
+            horizontal_pixels_left = max(0, left_pixels_removed)
+        if percent_crop_right != 0.:
+            right_pixels_removed = int(percent_crop_right * scaled_frame.shape[1])
+            horizontal_pixels_right = min(scaled_frame.shape[1], scaled_frame.shape[1] - right_pixels_removed)
+
+        for x in range(horizontal_pixels_left, horizontal_pixels_right):
+            edge_pixels = np.nonzero(edges[:, x])[0]  # find y coord of edge pixels in cur column
+
+            if edge_pixels.size > 0:  # if edge pixels in cur column,
+                dist = np.abs(edge_pixels[0] - edge_pixels[-1])  # find distance of top and bottom edges
+                x_samples.append(x)
+                y_line_values.append((edge_pixels[0], edge_pixels[-1]))
+                y_distances.append(dist)
+
+                if x % x_interval == 0:  # draw visualization lines at every x_interval pixels
+                    # draw vertical lines connecting edges for visualization
+                    cv2.line(frame_draw, (x, edge_pixels[0]), (x, edge_pixels[-1]), (200, 0, 0), 1)  
+
+        # find index of smallest distance
+        # multiple mins occur in typically close together, for now just pick middle of min occurrences
+        necking_distance = np.min(y_distances)
+        necking_pt_indices = np.where(y_distances == necking_distance)[0]
+        necking_pt_ind = int(np.median(necking_pt_indices))
+
+        # record and save data using original resolution
+        if frame_interval == 0:
+            dist_data[f'1-Time({time_units})'].append(np.float16((frame_num - frame_start) / cap.get(5)))
+        else:
+            dist_data[f'1-Time({time_units})'].append(np.float16((frame_num - frame_start) * frame_interval))
+        dist_data['1-Frame'].append(frame_num - frame_start)
+        dist_data['1-x at necking point (px)'].append(int(x_samples[necking_pt_ind] / scale_factor))
+        dist_data['1-y necking distance (px)'].append(int(necking_distance / scale_factor))
+
+        cv2.line(frame_draw, (x_samples[necking_pt_ind], y_line_values[necking_pt_ind][0]), (x_samples[necking_pt_ind], y_line_values[necking_pt_ind][1]), (0, 0, 255), 2)     
+
+        cv2.imshow('Necking Point Visualization', frame_draw)
+        
+        if cv2.waitKey(1) == 27 or frame_end <= frame_num:
+            break
+
+    record_data(file_mode, dist_data, "output/Necking_Point_Output.csv")
+
+    cap.release()
+    cv2.destroyAllWindows()
+
+def frame_edge_processing(
+        frame_queue,
+        message_queue,
+        dist_data,
+        stop_event,
+        scale_frame,
+        frame_start,
+        frame_end,
+        frame_interval,
+        time_units,
+        fps,
+        binarize_intensity_thresh,
+        percent_crop_left=0.,
+        percent_crop_right=0.,
+        x_interval=0
+    ):
+    """
+    Thread function to process video frames for detecting minimal vertical distances at necking points. 
+    It retrieves frames from a queue, applies image processing, and identifies minimal distances between edges to determine necking points.
+
+    Details:
+        - Converts frames to grayscale and applies binary thresholding to facilitate edge detection.
+        - Utilizes the Canny algorithm to detect edges and calculates the minimal vertical distance between top and bottom edges across the frame.
+        - Records detected necking point data, including the frame number, time, and the vertical distance, into a shared data dictionary.
+        - Visualizes detected edges and necking points on the frames for real-time monitoring and verification.
+        - The function dynamically adjusts to cropping parameters to focus analysis on specific regions of interest within the frames.
+
+    Note:
+        - Proper synchronization mechanisms using threading events and queues must be in place to manage the flow of data between threads.
+        - Parameters for image processing (like binarization thresholds and cropping percentages) may need to be adjusted based on specific video content characteristics.
+        - This thread is designed to run as part of a multithreaded application where video processing tasks are distributed among multiple threads for efficiency.
+
+    Args:
+        frame_queue (queue.Queue): Queue from which the thread retrieves frames to process.
+        message_queue (queue.Queue): Queue for passing error messages or important notifications.
+        dist_data (dict): Dictionary to store results of the necking point calculations.
+        stop_event (threading.Event): Event to signal the thread to stop processing.
+        scale_frame (function): Function to scale frames before processing.
+        frame_start (int): Frame number where processing starts.
+        frame_end (int): Frame number where processing ends.
+        frame_interval (float): Time interval between frames, used in calculations.
+        time_units (str): Units of time for output data.
+        fps (int): Frames per second of the video, used in time calculations.
+        binarize_intensity_thresh (int): Threshold for binarization used in edge detection.
+        percent_crop_left (float): Percentage of the frame width to crop from the left side.
+        percent_crop_right (float): Percentage of the frame width to crop from the right side.
+        x_interval (int): Interval for drawing vertical lines during visualization, providing spatial reference.
+
+    Returns:
+        None: This function does not return any value. It manages internal state and communicates via queues.
+    """
+    while True:
+        try:
+            queue_item = frame_queue.get(timeout=1)
+        except queue.Empty:
+            print("QUEUE EMPTY")
+            continue
+
+        if queue_item is None:
+            break
+        else:
+            frame_num, frame = queue_item
+
+        if frame_num >= frame_end:
+            break
+
+        scaled_frame, scale_factor = scale_frame(frame)
+
+        gray_frame = cv2.cvtColor(scaled_frame, cv2.COLOR_BGR2GRAY)  # convert frame to gray
+        _, binary_frame = cv2.threshold(gray_frame, binarize_intensity_thresh, 255, cv2.THRESH_BINARY)  # threshold to binarize image
+
+        # error checking for appropriate binarization threshold
+        if np.all(binary_frame == 255):
+            msg = "Binarization threshold too low,\nfound no pixels below the threshold.\n\nPlease adjust the threshold (default is 120)"
+            message_queue.put(msg)
+            stop_event.set()
+        if np.all(binary_frame == 0):
+            msg = "Binarization threshold too high,\nfound no pixels above the threshold.\n\nPlease adjust the threshold (default is 120)"
+            message_queue.put(msg)
+            stop_event.set()
+
+        edges = cv2.Canny(binary_frame, 0, 2)  # edge detection, nums are gradient thresholds
+        x_samples = []
+        y_distances = []
+        y_line_values = []
+
+        frame_draw = scaled_frame.copy()
+        frame_draw[edges > 0] = [0, 255, 0]  # draw edges
+
+        # remove x% of edges from consideration of detection
+        horizontal_pixels_left = 0
+        horizontal_pixels_right = scaled_frame.shape[1]
+        if percent_crop_left != 0.:
+            left_pixels_removed = int(percent_crop_left * scaled_frame.shape[1])
+            horizontal_pixels_left = max(0, left_pixels_removed)
+        if percent_crop_right != 0.:
+            right_pixels_removed = int(percent_crop_right * scaled_frame.shape[1])
+            horizontal_pixels_right = min(scaled_frame.shape[1], scaled_frame.shape[1] - right_pixels_removed)
+
+        for x in range(horizontal_pixels_left, horizontal_pixels_right):
+            edge_pixels = np.nonzero(edges[:, x])[0]  # find y coord of edge pixels in cur column
+
+            if edge_pixels.size > 0:  # if edge pixels in cur column,
+                dist = np.abs(edge_pixels[0] - edge_pixels[-1])  # find distance of top and bottom edges
+                x_samples.append(x)
+                y_line_values.append((edge_pixels[0], edge_pixels[-1]))
+                y_distances.append(dist)
+
+                if x % x_interval == 0 and x != 0:  # draw visualization lines at every x_interval pixels
+                    # draw vertical lines connecting edges for visualization
+                    cv2.line(frame_draw, (x, edge_pixels[0]), (x, edge_pixels[-1]), (200, 0, 0), 1)  
+
+        # find index of smallest distance
+        # multiple mins occur in typically close together, for now just pick middle of min occurrences
+        necking_distance = np.min(y_distances)
+        necking_pt_indices = np.where(y_distances == necking_distance)[0]
+        necking_pt_ind = int(np.median(necking_pt_indices))
+
+        # record and save data using original resolution
+        if frame_interval == 0:
+            dist_data[f'1-Time({time_units})'].append(np.float16((frame_num - frame_start) / fps))
+        else:
+            dist_data[f'1-Time({time_units})'].append(np.float16((frame_num - frame_start) * frame_interval))
+        dist_data['1-Frame'].append(frame_num - frame_start)
+        dist_data['1-x at necking point (px)'].append(int(x_samples[necking_pt_ind] / scale_factor))
+        dist_data['1-y necking distance (px)'].append(int(necking_distance / scale_factor))
+
+        cv2.line(frame_draw, (x_samples[necking_pt_ind], y_line_values[necking_pt_ind][0]), (x_samples[necking_pt_ind], y_line_values[necking_pt_ind][1]), (0, 0, 255), 2)     
+
+        cv2.imshow('Necking Point Visualization', frame_draw)
+        frame_queue.task_done()
+        if cv2.waitKey(1) == 27 or frame_end <= frame_num:
+            stop_event.set()
+
+def necking_point_threaded(
+        cap,
+        frame_start,
+        frame_end,
+        percent_crop_left,
+        percent_crop_right,
+        binarize_intensity_thresh,
+        frame_record_interval,
+        frame_interval,
+        time_units,
+        file_mode,
+        video_file_name,
+        data_label
+    ):
+
+    fps = cap.get(5)
+    x_interval = 50 # interval for how many blue line visuals to display
+    frame_num = frame_start
+    dist_data = {
+        '1-Frame': [],
+        f'1-Time({time_units})': [],
+        '1-x at necking point (px)': [],
+        '1-y necking distance (px)': [],
+        '1-video_file_name': video_file_name,
+        '1-detection_method': 'min_distance',
+        '1-data_label': data_label
+    }
+    """
+    Conducts multithreaded analysis to determine the necking point in a video by finding the minimum vertical distance between 
+    detected edges across frames. It uses two threads: one for capturing frames and another for processing them to identify necking points.
+
+    Details:
+        - The processing involves binarizing the frame, detecting edges, and calculating the minimal vertical distance between these edges.
+        - Configurable parameters allow for adjustments to how the frames are processed, such as cropping and binarization threshold.
+        - Captured data about the necking points, including their positions and distances, are recorded for further analysis.
+        - This method is particularly useful in materials science and engineering contexts where deformation behaviors are studied.
+
+    Note:
+        - Ensure the video capture object (`cap`) is properly initialized and capable of seeking to specific frames.
+        - Parameters such as cropping percentages and binarization threshold should be tuned based on the specific characteristics of the video content.
+        - This function orchestrates the start and coordination of threads, handling synchronization issues such as queue management and thread stopping.
+
+    Args:
+        cap (cv2.VideoCapture): Video capture object loaded with the video.
+        frame_start (int): Frame number to start processing.
+        frame_end (int): Frame number to end processing.
+        percent_crop_left (float): Percentage of the frame width to crop from the left side.
+        percent_crop_right (float): Percentage of the frame width to crop from the right side.
+        binarize_intensity_thresh (int): Threshold for binarization used in edge detection.
+        frame_record_interval (int): Interval at which frames are captured.
+        frame_interval (float): Real-world time interval between frames, used in time calculations.
+        time_units (str): Units of time for the output data.
+        file_mode (FileMode enum): Mode for recording data ('FileMode.APPEND' or 'FileMode.OVERWRITE').
+        video_file_name (str): Name of the video file being processed.
+        data_label (str): Label to categorize or describe the data session.
+
+    Returns:
+        None: The function does not return any value but records the processed data to an output file and handles visualizations and errors.
+    """
+    percent_crop_left *= 0.01
+    percent_crop_right *= 0.01
+
+    # Create a thread-safe queue and an event to signal thread termination
+    frame_queue = queue.Queue(maxsize=10)
+    message_queue = queue.Queue(maxsize=5)
+    stop_event = threading.Event()
+
+    # Start the capture and processing threads
+    capture_thread = threading.Thread(
+        target=frame_capture_thread,
+        args=(
+            cap,
+            frame_queue,
+            message_queue,
+            stop_event,
+            frame_end,
+            frame_start,
+            frame_record_interval,
+        ), daemon=True
+    )
+    processing_thread = threading.Thread(
+        target=frame_edge_processing,
+        args=(
+            frame_queue,
+            message_queue,
+            dist_data,
+            stop_event,
+            scale_frame,
+            frame_start,
+            frame_end,
+            frame_interval,
+            time_units,
+            fps,
+            binarize_intensity_thresh,
+            percent_crop_left,
+            percent_crop_right,
+            x_interval
+        ), daemon=True
+    )
+
+    capture_thread.start()
+    processing_thread.start()
+
+    capture_thread.join()
+    processing_thread.join()
+
+    while not message_queue.empty():
+        warning_popup(message_queue.get())
+
+    record_data(file_mode, dist_data, "output/Necking_Point_Output.csv")
+
+    cap.release()
+    cv2.destroyAllWindows()
+
+def necking_point_midpoint(
+        cap,
+        marker_positions,
+        first_frame,
+        bbox_size,
+        frame_start,
+        frame_end,
+        binarize_intensity_thresh,
+        frame_record_interval,
+        frame_interval,
+        time_units,
+        file_mode,
+        video_file_name,
+        data_label
+    ):
+
+    """necking point detection loop - midpoint method
+    This function detects and records the midpoint between two tracked markers
+    across the frames of a video, defining this midpoint as the "necking point."
+    It processes each frame to apply grayscale conversion, binarization,
+    and edge detection. The function calculates the midpoint x-coordinate between
+    the markers and measures the vertical distance at this x-coordinate between
+    the top and bottom detected edges. The results are visually represented and
+    recorded for analysis.
+
+    Functionality:
+        1. Processes frames based on specified intervals, applying grayscale conversion,
+           binarization, and edge detection.
+        2. Tracks marker positions using predefined bounding boxes.
+        3. Calculates the x-coordinate of the midpoint between two markers.
+        4. Identifies vertical edges at this midpoint and calculates the vertical distance.
+        5. Highlights the necking point in the visual output.
+        6. Saves the recorded data to a CSV file, either overwriting or appending,
+           based on the specified file mode.
+
+    Args:
+        cap (cv2.VideoCapture): Video capture object loaded with the video.
+        marker_positions (list of tuples): Initial positions (x, y) of the markers.
+        first_frame (np.array): The first frame from the video used to initialize trackers.
+        bbox_size (int): Size of the bounding box for tracking in pixels.
+        frame_start (int): Frame number to start processing.
+        frame_end (int): Frame number to end processing.
+        binarize_intensity_thresh (int): Threshold for frame binarization to facilitate edge detection.
+        frame_record_interval (int): Interval at which frames are processed (e.g., every nth frame).
+        frame_interval (float): Real-world time interval between frames, used in time calculations.
+        time_units (str): Units of time (e.g., 'seconds', 'minutes') for the output data.
+        file_mode (FileMode): Specifies whether to overwrite or append data in the output file.
+        video_file_name (str): Name of the video file being processed.
+        data_label (str): Unique identifier for the data session.
+
+    Notes:
+        - The function assumes two markers are being tracked. Error checking is done
+        in the TrackingUI class in main.py before function is called.
+        - Proper setting of the binarization threshold is crucial for accurate edge detection.
+          The function includes error checks and pop-ups to adjust this if needed.
+    """
+    trackers = init_trackers(marker_positions, bbox_size, first_frame)
+
+    frame_num = frame_start
+    dist_data = {'1-Frame': [], f'1-Time({time_units})': [], '1-x at necking point (px)': [], '1-y necking distance (px)': [], '1-video_file_name': video_file_name, '1-detection_method': 'midpt', '1-data_label': data_label}
+
+    while True:  # read frame by frame until the end of the video
+        ret, frame = cap.read()
+        frame_num += frame_record_interval
+        if frame_record_interval != 1:
+            cap.set(cv2.CAP_PROP_POS_FRAMES, frame_num)
+
+        if not ret:
+            break
+
+        scaled_frame, scale_factor = scale_frame(frame)  # scale the frame
+        gray_frame = cv2.cvtColor(scaled_frame, cv2.COLOR_BGR2GRAY)  # convert frame to gray
+        _, binary_frame = cv2.threshold(gray_frame, binarize_intensity_thresh, 255, cv2.THRESH_BINARY)  # threshold to binarize image
+
+        # error checking for appropriate binarization threshold
+        if np.all(binary_frame == 255):
+            msg = "Binarization threshold too low,\nfound no pixels below the threshold.\n\nPlease adjust the threshold (default is 120)"
+            error_popup(msg)
+        if np.all(binary_frame == 0):
+            msg = "Binarization threshold too high,\nfound no pixels above the threshold.\n\nPlease adjust the threshold (default is 120)"
+            error_popup(msg)
+
+        edges = cv2.Canny(binary_frame, 0, 2)  # edge detection, nums are gradient thresholds
+
+        frame_draw = scaled_frame.copy()
+        frame_draw[edges > 0] = [0, 255, 0]  # draw edges
+        
+        # update trackers and find their current center location
+        marker_centers = []
+        for i, tracker in enumerate(trackers):
+            success, bbox = tracker.update(scaled_frame)
+
+            if success:
+                x_bbox, y_bbox, w_bbox, h_bbox = [int(coord) for coord in bbox]  # get coords of bbox in the scaled frame
+                marker_center = (x_bbox + w_bbox // 2, y_bbox + h_bbox // 2)  # get center of bbox
+                marker_centers.append(marker_center)
+
+        # find x midpoint between markers
+        x_coords = [coord[0] for coord in marker_centers]
+        left_marker_x = np.min(x_coords)
+        right_marker_x = np.max(x_coords)
+        mid_x = (right_marker_x + left_marker_x) // 2
+
+
+        edge_pixels = np.nonzero(edges[:, mid_x])[0]  # find y coord of edge pixels in cur column
+
+        if edge_pixels.size > 0:  # if edge pixels in cur column,
+            midpt_dist = np.abs(edge_pixels[0] - edge_pixels[-1])  # find distance of top and bottom edges
+
+            # draw vertical line connecting edges at midpt for visualization
+            cv2.line(frame_draw, (mid_x, edge_pixels[0]), (mid_x, edge_pixels[-1]), (200, 0, 0), 1)
+
+        # record and save data using original resolution
+        if frame_interval == 0:
+            dist_data[f'1-Time({time_units})'].append(np.float16((frame_num - frame_start) / cap.get(5)))
+        else:
+            dist_data[f'1-Time({time_units})'].append(np.float16((frame_num - frame_start) * frame_interval))
+        dist_data['1-Frame'].append(frame_num - frame_start)
+        dist_data['1-x at necking point (px)'].append(int(mid_x / scale_factor))
+        dist_data['1-y necking distance (px)'].append(int(midpt_dist / scale_factor))
+
+        cv2.imshow('Necking Point (midpoint method) Visualization', frame_draw)
+        
+        if cv2.waitKey(1) == 27 or frame_end <= frame_num:
+            break
+
+    record_data(file_mode, dist_data, "output/Necking_Point_Output.csv")
+
+    cap.release()
+    cv2.destroyAllWindows()
+
+def frame_tracker_midpt_finder_thread(
+        frame_queue,
+        tracker_midpt_queue,
+        message_queue,
+        stop_event,
+        trackers,
+        frame_end
+    ):
+    """
+    Thread function that processes video frames to find the midpoint between markers tracked in each frame.
+    It retrieves frames from a queue, applies tracking algorithms, and places results into another queue for further processing.
+
+    Details:
+        - The thread retrieves frames from a queue and applies tracking algorithms to identify markers' positions.
+        - Calculates the midpoint between two tracked markers and forwards the scaled frame and midpoint information to another processing stage.
+        - Handles frame processing from start to end frame, placing results in the tracker midpoint queue.
+        - Provides feedback through a message queue if tracking is lost or an error occurs, and can signal other threads to stop via a stop event.
+
+    Note:
+        - Ensure the input frame data is suitable for tracking, i.e., the frames should be clear and the markers visible.
+        - The function handles errors and tracking failures by sending messages and potentially stopping all processing.
+        - This thread uses computer vision techniques that can be computationally intensive, depending on the video resolution and tracker complexity.
+
+    Args:
+        frame_queue (queue.Queue): Queue from which the thread retrieves frames to process.
+        tracker_midpt_queue (queue.Queue): Queue where processed frame data and midpoints are put for further processing.
+        message_queue (queue.Queue): Queue for sending error messages or important notifications.
+        stop_event (threading.Event): Event to signal the thread to stop processing.
+        trackers (list): List of tracker objects used to track markers in the frames.
+        scale_frame (function): Function to scale frames before processing.
+        frame_start (int): Frame number where processing starts.
+        frame_end (int): Frame number where processing ends.
+
+    Returns:
+        None: This function does not return any value. It communicates through queues and updates internal state as needed.
+    """
+    while True:
+        try:
+            queue_item = frame_queue.get(timeout=1)  # Get frames from the queue
+        except queue.Empty:
+            continue
+        if queue_item:
+            frame_num, frame = queue_item
+            #print(f"cur frame num in frame_tracker_midpt_finder thread: {frame_num}")
+        else:
+            tracker_midpt_queue.put(None)
+            break
+        if frame_num >= frame_end:
+            tracker_midpt_queue.put(None)
+            break
+
+        #print(f"cur frame num in frame_tracker_midpt_finder_thread: {frame_num}")
+
+        scaled_frame, scale_factor = scale_frame(frame)
+        
+        marker_centers = []
+        for i, tracker in enumerate(trackers):
+            success, bbox = tracker.update(scaled_frame)
+            if success:
+                x_bbox, y_bbox, w_bbox, h_bbox = [int(coord) for coord in bbox]
+                marker_center = (x_bbox + w_bbox // 2, y_bbox + h_bbox // 2)
+                marker_centers.append(marker_center)
+
+                # find x midpoint between markers
+                x_coords = [coord[0] for coord in marker_centers]
+                left_marker_x = np.min(x_coords)
+                right_marker_x = np.max(x_coords)
+                mid_x = (right_marker_x + left_marker_x) // 2
+                
+                #cv2.rectangle(scaled_frame, (x_bbox, y_bbox), (x_bbox + w_bbox, y_bbox + h_bbox), (0, 255, 0), 2)  # update tracker rectangle
+
+            else:
+                msg = f"WARNING: Lost tracking marker at {bbox}\n\nPlease retry after adjusting any of the following:\n\n-Parameters\n-Initial tracker placement\n-Frame selection"
+                message_queue.put(msg)
+                stop_event.set()
+                break
+
+        tracker_midpt_queue.put((frame_num, scaled_frame, scale_factor, (x_bbox, y_bbox, w_bbox, h_bbox), mid_x))
+
+        #cv2.imshow("Tracking", scaled_frame)
+        frame_queue.task_done()
+        if cv2.waitKey(1) == 27:  # Check for ESC key
+            stop_event.set()
+
+def frame_midpt_edge_detection(
+        frame_queue,
+        tracker_midpt_queue,
+        message_queue,
+        dist_data,
+        stop_event,
+        frame_start,
+        frame_end,
+        frame_interval,
+        time_units,
+        fps,
+        binarize_intensity_thresh
+    ):
+    """
+    Thread function for detecting midpoints between edges in video frames, specifically focused on identifying and measuring
+    necking points within a video sequence. This function retrieves pre-processed frames and tracks specific metrics.
+
+    Details:
+        - The function pulls frames from a queue that have been pre-processed for tracker midpoint identification.
+        - It applies further image processing to enhance edges and calculate vertical distances at specified midpoints.
+        - The thread utilizes adaptive binarization and edge detection techniques to isolate features of interest.
+        - Detected midpoints and distances are recorded and visualized in real-time, and data is accumulated for later analysis or output.
+        - Thread control is managed through stop events and error messages are communicated through a message queue.
+
+    Note:
+        - Proper synchronization mechanisms using threading events and queues must be in place to manage the flow of data between threads.
+        - Binarization and edge detection parameters may need to be adjusted based on video content and desired detection sensitivity.
+        - This function is designed to run as part of a multithreaded application where video processing tasks are distributed among multiple threads.
+
+    Args:
+        frame_queue (queue.Queue): Not directly used in this thread but included for potential future use.
+        tracker_midpt_queue (queue.Queue): Queue from which the thread retrieves pre-processed frames.
+        message_queue (queue.Queue): Queue for passing error messages or important notifications.
+        dist_data (dict): Dictionary to store results of the necking point calculations.
+        stop_event (threading.Event): Event to signal the thread to stop processing.
+        frame_start (int): Frame number where processing starts.
+        frame_end (int): Frame number where processing ends.
+        frame_interval (float): Interval between frames, used in calculations for time data.
+        time_units (str): Units for time used in the output data.
+        fps (int): Frames per second of the video, used in time calculations.
+        binarize_intensity_thresh (int): Threshold for binarization used in edge detection.
+
+    Returns:
+        None: This function does not return any value but updates the dist_data dictionary and communicates via queues.
+    """
+    while True:
+        try:
+            tracker_item = tracker_midpt_queue.get(timeout=1)
+        except queue.Empty:
+            print("QUEUE EMPTY")
+            continue
+
+        if tracker_item is None:
+            break
+
+        frame_num, scaled_frame, scale_factor, _, mid_x = tracker_item
+        if frame_num >= frame_end:
+            break
+
+        gray_frame = cv2.cvtColor(scaled_frame, cv2.COLOR_BGR2GRAY)  # convert frame to gray
+        _, binary_frame = cv2.threshold(gray_frame, binarize_intensity_thresh, 255, cv2.THRESH_BINARY)  # threshold to binarize image
+
+        # error checking for appropriate binarization threshold
+        if np.all(binary_frame == 255):
+            msg = "Binarization threshold too low,\nfound no pixels below the threshold.\n\nPlease adjust the threshold (default is 120)"
+            message_queue.put(msg)
+            stop_event.set()
+        if np.all(binary_frame == 0):
+            msg = "Binarization threshold too high,\nfound no pixels above the threshold.\n\nPlease adjust the threshold (default is 120)"
+            message_queue.put(msg)
+            stop_event.set()
+
+        edges = cv2.Canny(binary_frame, 0, 2)  # edge detection, nums are gradient thresholds
+
+        frame_draw = scaled_frame.copy()
+        frame_draw[edges > 0] = [0, 255, 0]  # draw edges
+
+        edge_pixels = np.nonzero(edges[:, mid_x])[0]  # find y coord of edge pixels in cur column
+
+        if edge_pixels.size > 0:  # if edge pixels in cur column,
+            midpt_dist = np.abs(edge_pixels[0] - edge_pixels[-1])  # find distance of top and bottom edges
+
+            # draw vertical line connecting edges at midpt for visualization
+            cv2.line(frame_draw, (mid_x, edge_pixels[0]), (mid_x, edge_pixels[-1]), (200, 0, 0), 1)
+
+        # record and save data using original resolution
+        if frame_interval == 0:
+            dist_data[f'1-Time({time_units})'].append(np.float16((frame_num - frame_start) / fps))
+        else:
+            dist_data[f'1-Time({time_units})'].append(np.float16((frame_num - frame_start) * frame_interval))
+        dist_data['1-Frame'].append(frame_num - frame_start)
+        dist_data['1-x at necking point (px)'].append(int(mid_x / scale_factor))
+        dist_data['1-y necking distance (px)'].append(int(midpt_dist / scale_factor))
+
+        cv2.imshow('Necking Point (midpoint method) Visualization', frame_draw)
+
+        tracker_midpt_queue.task_done()
+        if cv2.waitKey(1) == 27 or frame_end <= frame_num:
+            stop_event.set()
+
+
+def necking_point_midpoint_threaded(
+        cap,
+        marker_positions,
+        first_frame,
+        bbox_size,
+        frame_start,
+        frame_end,
+        binarize_intensity_thresh,
+        frame_record_interval,
+        frame_interval,
+        time_units,
+        file_mode,
+        video_file_name,
+        data_label
+    ):
+    """
+    Conducts multithreaded tracking to analyze necking points in a video sequence, using threads for capturing frames,
+    updating marker positions, and detecting edges to determine midpoints. This is the alternate version to regular necking point, just finding min overall distance.
+
+    Details:
+        - Initiates threads for frame capture, marker updates, and midpoint edge detection.
+        - Uses a queue system to manage frame processing and data flow between threads.
+        - Tracks necking points by analyzing video frames to detect edges and calculate midpoints using configured trackers.
+        - Collects and records data related to the detected necking points including frame number, time, and necking dimensions.
+        - Efficiently handles video processing by delegating tasks to separate threads, improving performance for high-resolution or long-duration videos.
+
+    Note:
+        - Proper synchronization mechanisms using threading events and queues should be in place to manage data flow between threads and handle thread lifecycle.
+        - Errors from threads are collected in a message queue and displayed after processing.
+
+    Args:
+        cap (cv2.VideoCapture): Video capture object loaded with the video.
+        marker_positions (list of tuples): Initial positions of markers.
+        first_frame (np.array): The first frame of the video for initializing the tracker.
+        bbox_size (int): Size of the bounding box for the tracker.
+        frame_start (int): Frame number to start processing.
+        frame_end (int): Frame number to end processing.
+        binarize_intensity_thresh (int): Threshold for binarization used in edge detection.
+        frame_record_interval (int): Interval at which frames are processed.
+        frame_interval (float): Real-world time interval between frames.
+        time_units (str): Units for time (e.g., 'seconds', 'minutes') used in the output data.
+        file_mode (FileMode enum): Mode for recording data ('FileMode.APPEND' or 'FileMode.OVERWRITE').
+        video_file_name (str): Name of the video file being processed.
+        data_label (str): Data label for the tracking session.
+
+    Returns:
+        None: This function does not return values but saves processed data to an output file and displays errors if any.
+    """
+    trackers = init_trackers(marker_positions, bbox_size, first_frame)
+
+    frame_num = frame_start
+    dist_data = {
+        '1-Frame': [],
+        f'1-Time({time_units})': [],
+        '1-x at necking point (px)': [],
+        '1-y necking distance (px)': [],
+        '1-video_file_name': video_file_name,
+        '1-detection_method': 'midpt',
+        '1-data_label': data_label
+    }
+
+    fps = cap.get(5)
+    frame_queue = queue.Queue(maxsize=10)
+    tracker_midpt_queue = queue.Queue(maxsize=10)
+    message_queue = queue.Queue(maxsize=5)
+    stop_event = threading.Event()
+
+    capture_thread = threading.Thread(
+        target=frame_capture_thread,
+        args=(
+            cap,
+            frame_queue,
+            message_queue,
+            stop_event,
+            frame_end,
+            frame_start,
+            frame_record_interval
+        ), daemon=True
+    )
+
+    marker_update_thread = threading.Thread(
+        target=frame_tracker_midpt_finder_thread, 
+        args=(
+            frame_queue,
+            tracker_midpt_queue,
+            message_queue,
+            stop_event,
+            trackers,
+            frame_end
+        ), daemon=True
+    )
+
+    edge_detection_thread = threading.Thread(
+        target=frame_midpt_edge_detection,
+        args=(
+            frame_queue,
+            tracker_midpt_queue,
+            message_queue,
+            dist_data,
+            stop_event,
+            frame_start,
+            frame_end,
+            frame_interval,
+            time_units,
+            fps,
+            binarize_intensity_thresh
+        ), daemon=True
+    )
+
+    # Start threads
+    capture_thread.start()
+    marker_update_thread.start()
+    edge_detection_thread.start()
+
+    # Wait for threads to finish
+    capture_thread.join()
+    print("capture done")
+    marker_update_thread.join()
+    print("marker done")
+    edge_detection_thread.join()
+    print("edge_detection_thread done")
+
+    while not message_queue.empty():
+        error_popup(message_queue.get())
+
+    record_data(file_mode, dist_data, "output/Necking_Point_Output.csv")
+
+    cap.release()
+    cv2.destroyAllWindows()
+
+def noise_reduction(frame):
+    '''WIP function for noisy (staticy) viscoelastic substrate frames'''
+    # Apply Median Filtering
+    median_filtered = cv2.medianBlur(frame, 7)
+
+    # Apply Non-local Means Denoising
+    non_local_means = cv2.fastNlMeansDenoising(median_filtered, h=15, templateWindowSize=5, searchWindowSize=17)
+    
+    clahe = cv2.createCLAHE(clipLimit=2.0, tileGridSize=(12, 12))
+    equalized = clahe.apply(non_local_means)
+    return equalized
+
+
+def improve_binarization(frame):    
+    """
+    Enhances the binarization of a grayscale image using various image processing techniques. This function applies
+    CLAHE for contrast enhancement, background subtraction to highlight foreground objects, morphological operations
+    to refine the image, and edge detection to further define object boundaries.
+
+    Steps:
+        1. Apply Contrast Limited Adaptive Histogram Equalization (CLAHE) to boost the contrast of the image.
+        2. Perform background subtraction using a median blur to isolate foreground features.
+        3. Apply morphological closing to close small holes within the foreground objects.
+        4. Detect edges using the Canny algorithm, and dilate these edges to enhance their visibility.
+        5. Optionally adjust the edge thickness with additional morphological operations like dilation or erosion
+           depending on specific requirements (commented out in the code but can be adjusted as needed).
+
+    Note:
+        - This function is designed to work with grayscale images and expects a single-channel input.
+        - Adjustments to parameters like CLAHE limits, kernel sizes for morphological operations, and Canny thresholds
+          may be necessary depending on the specific characteristics of the input image.
+
+
+    Args:
+        frame (np.array): A single-channel (grayscale) image on which to perform binarization improvement.
+
+    Returns:
+        np.array: The processed image with enhanced binarization and clearer object definitions.
+
+    """
+
+    # Apply CLAHE (Contrast Limited Adaptive Histogram Equalization)
+    # boosts contrast
+    clahe = cv2.createCLAHE(clipLimit=2.0, tileGridSize=(12, 12))
+    equalized = clahe.apply(frame)
+    
+    # Perform Background Subtraction
+    # (Assuming a relatively uniform background)
+    background = cv2.medianBlur(equalized, 13)
+    subtracted = cv2.subtract(equalized, background)
+    
+    # Use morphological closing to close small holes inside the foreground
+    kernel = np.ones((3, 3), np.uint8)
+    closing = cv2.morphologyEx(subtracted, cv2.MORPH_CLOSE, kernel, iterations=2)
+    
+    # Use Canny edge detector to find edges and use it as a mask
+    edges = cv2.Canny(closing, 30, 140)
+    edges_dilated = cv2.dilate(edges, kernel, iterations=1)
+    result = cv2.bitwise_or(closing, edges_dilated)
+
+    # if edges too fine after result
+    #result = cv2.dilate(result, kernel, iterations=1)
+    # if edges too thick after result
+    kernel = np.ones((3, 3), np.uint8)
+    result = cv2.erode(result, kernel, iterations=1)
+
+    return result
+
+def improve_smoothing(frame, strength=0.8):
+    """
+    Enhances the input frame by applying Non-Local Means (NLM) denoising followed by a high-pass filter.
+    
+    NLM averages pixel intensity s.t. similar patches of the image (even far apart) contribute more to the average
+    
+
+    Args:
+    frame (numpy.ndarray): The input image in grayscale.
+
+    Returns:
+    numpy.ndarray: The processed image with improved smoothing and enhanced details.
+    """
+    noise_level = np.std(frame)
+    denoised = cv2.fastNlMeansDenoising(frame, None, h=noise_level*strength, templateWindowSize=7, searchWindowSize=25)
+    
+    # highlights cental pixel and reduces neighboring pixels
+    # passes high frequencies and attenuates low frequencies
+    # this kernel represents a discrete ver of the laplacian operator, approximating 2nd order derivative of image
+    laplacian_kernel = np.array([[-1, -1, -1],
+                             [-1,  8, -1],
+                             [-1, -1, -1]])
+
+    # Apply the high-pass filter using convolution
+    high_pass = cv2.filter2D(denoised, -1, laplacian_kernel)
+    return high_pass
+
+def track_area(
+        cap,
+        marker_positions,
+        first_frame,
+        bbox_size,
+        frame_start,
+        frame_end,
+        frame_record_interval,
+        frame_interval,
+        time_units,
+        distance_from_marker_thresh,
+        file_mode,
+        video_file_name,
+        data_label,
+        preprocessing_need,
+        preprocessVals = None
+    ):
+
+    """
+    Tracks the surface area of an object in a video, given initial marker positions. This function initializes trackers on the object,
+    processes each frame to apply binarization and contour detection, and records the largest contour's area that is close to the marker.
+
+    Functionality:
+        1. Initializes trackers using CSRT algorithm at the marker positions in the scaled first frame.
+        2. Processes each frame: scales, converts to grayscale, and applies binarization improvements.
+        3. Applies adaptive thresholding to the binary frame to enhance contour detection.
+        4. Identifies contours and selects the optimal one based on area size and proximity to the initial marker.
+        5. Draws the contour and marker on the frame for visualization.
+        6. Records the position and area of the selected contour via its centroid.
+        7. Saves or appends the tracking data to a CSV file based on the specified file mode.
+        8. Displays the tracking in real-time and provides an option to exit by pressing ESC.
+
+    Note:
+        - Ensure the video file is properly loaded and parameters are correctly set for accurate tracking.
+        - Binarization and contour detection settings might need adjustments based on different video characteristics.
+
+    Args:
+        cap (cv2.VideoCapture): Video capture object loaded with the video.
+        marker_positions (list of tuples): Initial positions of markers.
+        first_frame (np.array): First frame of the video for initializing the tracker.
+        bbox_size (int): Size of the bounding box for the tracker.
+        frame_start (int): Starting frame number for tracking.
+        frame_end (int): Ending frame number for tracking.
+        frame_record_interval (int): Number of frames to skip between recordings.
+        frame_interval (float): Real-world time interval between frames, used in time calculations.
+        time_units (str): Units of time (e.g., 'seconds', 'minutes') for the output data.
+        distance_from_marker_thresh (int): Threshold for determining proximity of the contour to the marker.
+        file_mode (FileMode enum): Mode for recording data ('FileMode.APPEND' or 'FileMode.OVERWRITE').
+        video_file_name (str): Name of the video file being processed.
+        data_label (str): Unique identifier for the data session.
+        preprocessing_need (PreprocessingIssue enum): type of preprocessing that is need for the video
+        """
+
+    cap.set(cv2.CAP_PROP_POS_FRAMES, frame_start)
+    frame_num = frame_start
+    area_data = {
+        '1-Frame': [],
+        f'1-Time({time_units})': [],
+        '1-x centroid location': [],
+        '1-y centroid location': [],
+        '1-cell surface area (px^2)': [],
+        '1-video_file_name': video_file_name,
+        '1-data_label': data_label
+    }
+
+    if preprocessVals is not None:
+        first_frame = preprocess_frame(first_frame, preprocessVals)
+
+    trackers = init_trackers(marker_positions, bbox_size, first_frame, TrackerChoice.CSRT)
+
+    while frame_num < frame_end:
+        ret, frame = cap.read()
+        frame_num += frame_record_interval
+        if frame_record_interval != 1:
+            cap.set(cv2.CAP_PROP_POS_FRAMES, frame_num)
+
+        if not ret:
+            break
+
+        # Frame preprocessing
+        if preprocessVals is not None:
+            preprocessedFrame = preprocess_frame(frame, preprocessVals)
+        else:
+            preprocessedFrame = frame
+
+        scaled_frame, scale_factor = scale_frame(preprocessedFrame)  # scale the frame
+        
+        gray_frame = cv2.cvtColor(scaled_frame, cv2.COLOR_BGR2GRAY)
+
+        # update tracker position
+        success, bbox = trackers[0].update(scaled_frame) # currently only 1 tracker will work for testing
+        if success:
+            x_bbox, y_bbox, w_bbox, h_bbox = [int(coord) for coord in bbox]  # get coords of bbox in the scaled frame
+            marker_center = (x_bbox + w_bbox // 2, y_bbox + h_bbox // 2)  # get center of bbox
+            cv2.rectangle(scaled_frame, (x_bbox, y_bbox), (x_bbox + w_bbox, y_bbox + h_bbox), (0, 255, 0), 2)  # update tracker rectangle
+        else:
+            msg = "WARNING: Lost tracking marker\n\nPlease retry after adjusting any of the following\n\n: -Parameters\n-Initial tracker placement\n-Frame selection"
+            warning_popup(msg)
+            cap.release()
+            cv2.destroyAllWindows()
+            return
+
+        # preprocessing
+        if preprocessing_need == PreprocessingIssue.NOISY_BG:
+            preprocessed_frame = improve_binarization(gray_frame)
+        elif preprocessing_need == PreprocessingIssue.HARSH_GRADIENT:
+            preprocessed_frame = improve_smoothing(gray_frame)
+        else:
+            preprocessed_frame = gray_frame
+
+        binary_frame = cv2.adaptiveThreshold(preprocessed_frame, 255, cv2.ADAPTIVE_THRESH_GAUSSIAN_C, cv2.THRESH_BINARY_INV, 11, 2)
+
+        # Segment frame
+        contours, _ = cv2.findContours(binary_frame, cv2.RETR_EXTERNAL, cv2.CHAIN_APPROX_SIMPLE)
+
+        # choose optimal contour (largest and near marker)
+        max_area, max_area_idx = 0, 0
+        centroid = None
+        for i, contour in enumerate(contours):
+            area = cv2.contourArea(contour)
+            M = cv2.moments(contour)
+            if M["m00"] != 0:
+                cx = int(M["m10"] / M["m00"])
+                cy = int(M["m01"] / M["m00"])
+                if np.abs(marker_center[0] - cx) < distance_from_marker_thresh and np.abs(marker_center[1] - cy) < distance_from_marker_thresh:
+                    if area > max_area:
+                        max_area = area
+                        max_area_idx = i
+                        centroid = (cx,cy)
+
+        # draw the chosen contour
+        contour = contours[max_area_idx]
+        if centroid:
+            cv2.circle(scaled_frame, centroid, 5, (0, 0, 255), -1)
+        cv2.drawContours(scaled_frame, [contour], -1, (255, 0, 0), 2)
+        cv2.putText(scaled_frame, str(i+1), (cx, cy), cv2.FONT_HERSHEY_SIMPLEX, 0.5, (255, 255, 255), 1)
+
+        # record data
+        print(centroid)
+        try: 
+            area_data['1-Frame'].append(frame_num)
+            if frame_interval == 0:
+                area_data[f'1-Time({time_units})'].append(np.float32(frame_num / cap.get(5)))
+            else:
+                area_data[f'1-Time({time_units})'].append(np.float16(frame_num * frame_interval))
+            area_data['1-x centroid location'].append(int((centroid[0] / scale_factor)))
+            area_data['1-y centroid location'].append(int((centroid[1] / scale_factor)))
+            area_data['1-cell surface area (px^2)'].append(max_area)
+        except TypeError:
+            print("centroid not found")
+
+
+        #cv2.imshow('Surface Area Tracking', noise_reduced_frame)
+        cv2.imshow('Surface Area Tracking', scaled_frame)
+        if cv2.waitKey(1) == 27:
+            break
+
+        frame_num += 1
+
+    record_data(file_mode, area_data, "output/Surface_Area_Output.csv")
+
+    cap.release()
+    cv2.destroyAllWindows()
+
+def frame_preprocessing_thread(
+        tracker_frame_queue,
+        processed_tracker_frame_queue,
+        message_queue,
+        stop_event,
+        frame_start,
+        frame_end,
+        frame_interval
+    ):
+    """
+    Thread function for preprocessing video frames to enhance features for further analysis like contour detection.
+    This function retrieves frames from a queue, applies image preprocessing techniques, and places the processed frames into another queue.
+
+    Details:
+        - The function continuously retrieves frames from the tracker_frame_queue, which contain raw or minimally processed frames.
+        - It applies grayscale conversion, adaptive binarization, and other image processing operations to enhance the frames for subsequent contour detection.
+        - Processed frames are then pushed to the processed_tracker_frame_queue for the next stage in the processing pipeline.
+        - This thread is designed to run concurrently with other threads handling frame capture, contour detection, and data recording.
+
+    Note:
+        - This function assumes that the frames are already scaled appropriately and only require further image processing.
+        - Binarization and other image transformations are optimized for contour detection but may need adjustments depending on specific requirements.
+        - Proper synchronization mechanisms (using threading events and queues) should be in place to manage the flow of data between threads and handle the lifecycle of the thread.
+
+    Args:
+        tracker_frame_queue (queue.Queue): Queue from which the thread retrieves frames for processing.
+        processed_tracker_frame_queue (queue.Queue): Queue where the thread puts processed frames for further analysis.
+        message_queue (queue.Queue): Queue for logging messages or errors.
+        stop_event (threading.Event): An event to signal the thread to stop processing.
+        frame_start (int): Frame number where processing starts.
+        frame_end (int): Frame number where processing ends.
+        frame_interval (float): Interval between frames, used in certain processing scenarios.
+
+    Returns:
+        None: This function does not return any value. It manages internal state and communicates via queues.
+    """
+
+    while True:
+        try:
+            queue_item = tracker_frame_queue.get(timeout=1)
+        except queue.Empty:
+            print("tracker_frame_queue EMPTY")
+            continue
+
+        if queue_item is None:
+            processed_tracker_frame_queue.put(None)
+            break
+
+        if queue_item:
+            frame_num, scaled_frame, scale_factor, tracker_bbox, _ = queue_item
+
+        if frame_num >= frame_end:
+            processed_tracker_frame_queue.put(None)
+            break
+
+        #print(f"cur frame num in frame_preprocessing_thread: {frame_num}")
+
+        gray_frame = cv2.cvtColor(scaled_frame, cv2.COLOR_BGR2GRAY)
+        
+        #_, binary_frame = cv2.threshold(blur_frame, 0, 255, cv2.THRESH_BINARY + cv2.THRESH_OTSU)
+        binary_frame = improve_binarization(gray_frame)
+
+        # threshold frame again with localized kernel, adds a bit of noise but strengthens contours (idk why this helps but it does)
+        adaptive_thresh = cv2.adaptiveThreshold(binary_frame, 255, cv2.ADAPTIVE_THRESH_GAUSSIAN_C, cv2.THRESH_BINARY_INV, 11, 2)
+        
+        processed_frame = adaptive_thresh
+
+        processed_tracker_frame_queue.put((frame_num, scaled_frame, processed_frame, scale_factor, tracker_bbox))
+        tracker_frame_queue.task_done()
+
+        if cv2.waitKey(1) == 27:
+            stop_event.set()
+
+def find_contours_near_trackers_thread(
+        processed_tracker_frame_queue,
+        message_queue,
+        stop_event,
+        frame_start,
+        frame_end,
+        frame_interval,
+        time_units,
+        fps,
+        distance_from_marker_thresh,
+        area_data
+    ):
+    """
+    Thread function to find contours near tracker positions in processed frames and record the relevant data.
+    It retrieves frames from a queue, analyzes them for contours, and updates area data with centroid locations and surface areas.
+
+    Details:
+        - This thread continuously retrieves processed frames from a queue and searches for contours close to the tracked markers.
+        - Each contour's proximity to the marker center is assessed, and the largest contour within the threshold distance is selected.
+        - Information such as centroid location and area of the selected contour is recorded.
+        - The thread visualizes the contours and tracking information on the frames for monitoring purposes.
+        - Data is continuously updated into a shared dictionary intended for later analysis or saving.
+
+    Note:
+        - Ensure the frame data passed to this thread is pre-processed appropriately to highlight relevant contours, as done using the frame_preprocessing_thread().
+        - This thread utilizes OpenCV functions for contour detection and moment calculation, which require binary images.
+        - Proper error handling and synchronization mechanisms (e.g., threading events and queues) should be in place to handle the thread's lifecycle and communication.
+
+    Args:
+        processed_tracker_frame_queue (queue.Queue): Queue from which the thread retrieves processed frames.
+        message_queue (queue.Queue): Queue for logging messages or errors.
+        stop_event (threading.Event): An event to signal the thread to stop processing.
+        frame_start (int): Frame number where processing starts.
+        frame_end (int): Frame number where processing ends.
+        frame_interval (float): Real-world time interval between frames.
+        time_units (str): Units of time for the output data.
+        fps (int): Frames per second of the video, used for time calculations.
+        distance_from_marker_thresh (float): Threshold for determining closeness of contours to the tracker.
+        area_data (dict): Dictionary to store results of the area calculations.
+
+    Returns:
+        None: This function does not return any value. It updates the area_data dictionary and can signal via message_queue.
+    """
+    while True:
+        try:
+            queue_item = processed_tracker_frame_queue.get(timeout=1)
+            #print(queue_item)
+        except queue.Empty:
+            print("processed_tracker_frame_queue EMPTY")
+            continue
+
+        if queue_item is None:
+            break
+
+        if queue_item:
+            frame_num, scaled_frame, processed_frame, scale_factor, tracker_bbox = queue_item
+            x_bbox, y_bbox, w_bbox, h_bbox = tracker_bbox
+
+        if frame_num >= frame_end:
+            break
+
+        #print(f"cur frame num in find_contours_near_trackers_thread: {frame_num}")
+
+        # Segment frame
+        contours, _ = cv2.findContours(processed_frame, cv2.RETR_EXTERNAL, cv2.CHAIN_APPROX_SIMPLE)
+        
+        marker_center = (x_bbox + w_bbox // 2, y_bbox + h_bbox // 2)  # get center of bbox
+        # choose optimal contour (largest and near marker)
+        max_area, max_area_idx = 0, 0
+        centroid = None
+        for i, contour in enumerate(contours):
+            area = cv2.contourArea(contour)
+            M = cv2.moments(contour)
+            if M["m00"] != 0:
+                cx = int(M["m10"] / M["m00"])
+                cy = int(M["m01"] / M["m00"])
+                if np.abs(marker_center[0] - cx) < distance_from_marker_thresh and np.abs(marker_center[1] - cy) < distance_from_marker_thresh:
+                    if area > max_area:
+                        max_area = area
+                        max_area_idx = i
+                        centroid = (cx,cy)
+
+        # draw the chosen contour
+        contour = contours[max_area_idx]
+        if centroid:
+            cv2.circle(scaled_frame, centroid, 5, (0, 0, 255), -1)
+        cv2.drawContours(scaled_frame, [contour], -1, (255, 0, 0), 2)
+        cv2.putText(scaled_frame, str(i+1), (cx, cy), cv2.FONT_HERSHEY_SIMPLEX, 0.5, (255, 255, 255), 1)
+
+        # draw bbox of tracker
+        cv2.rectangle(scaled_frame, (x_bbox, y_bbox), (x_bbox + w_bbox, y_bbox + h_bbox), (0, 255, 0), 2)  # update tracker rectangle
+
+        #cv2.imshow('Surface Area Tracking', noise_reduced_frame)
+        cv2.imshow('Surface Area Tracking', scaled_frame)
+
+        # record data
+        area_data['1-Frame'].append(frame_num)
+        if frame_interval == 0:
+            area_data[f'1-Time({time_units})'].append(np.float32(frame_num / fps))
+        else:
+            area_data[f'1-Time({time_units})'].append(np.float16(frame_num * frame_interval))
+        area_data['1-x centroid location'].append(int((centroid[0] / scale_factor)))
+        area_data['1-y centroid location'].append(int((centroid[1] / scale_factor)))
+        area_data['1-cell surface area (px^2)'].append(max_area)
+
+        processed_tracker_frame_queue.task_done()
+
+        if cv2.waitKey(1) == 27:
+            stop_event.set()
+
+def track_area_threaded(
+        cap,
+        marker_positions,
+        first_frame,
+        bbox_size,
+        frame_start,
+        frame_end,
+        frame_record_interval,
+        frame_interval,
+        time_units,
+        distance_from_marker_thresh,
+        file_mode,
+        video_file_name,
+        data_label
+    ):
+
+    """
+    Conducts threaded video tracking to analyze the surface area of objects in a video sequence.
+    This function utilizes multiple threads to manage different stages of the tracking process:
+    frame capture, marker tracking, frame preprocessing, and contour detection.
+
+    Details:
+        - Initiates multiple threads: for capturing frames, updating marker positions, preprocessing frames,
+          and detecting contours near trackers.
+        - Data from tracking, such as centroid locations and calculated surface areas, are collected and
+          stored in a structured manner.
+        - Efficiently handles video processing by delegating tasks to separate threads, improving performance
+          especially for high-resolution or long-duration videos.
+        - Utilizes queues to manage data flow between threads and uses events to handle thread termination and errors.
+
+    Note:
+        - Proper synchronization mechanisms are used to prevent data races and ensure data consistency.
+        - Errors from threads are collected in a message queue and displayed after processing.
+        - This function is intended for use in environments where threading is supported and efficient.
+
+    Args:
+        cap (cv2.VideoCapture): Video capture object loaded with the video.
+        marker_positions (list of tuples): Initial positions of markers.
+        first_frame (np.array): The first frame of the video for initializing the tracker.
+        bbox_size (int): Size of the bounding box for the tracker.
+        frame_start (int): Frame number to start processing.
+        frame_end (int): Frame number to end processing.
+        frame_record_interval (int): Interval at which frames are processed.
+        frame_interval (float): Real-world time interval between frames, used in time calculations.
+        time_units (str): Units for time (e.g., 'seconds', 'minutes') used in the output data.
+        distance_from_marker_thresh (float): Distance threshold for identifying relevant contours near markers.
+        file_mode (FileMode enum): Mode for recording data ('FileMode.APPEND' or 'FileMode.OVERWRITE').
+        video_file_name (str): Name of the video file being processed.
+        data_label (str): Data label for the tracking session.
+
+    Returns:
+        None: This function does not return values but saves processed data to an output file and displays errors if any.
+    """
+
+    fps = cap.get(5)
+    cap.set(cv2.CAP_PROP_POS_FRAMES, frame_start)
+    frame_num = frame_start
+    area_data = {
+        '1-Frame':[],
+        f'1-Time({time_units})': [],
+        '1-x centroid location': [],
+        '1-y centroid location': [],
+        '1-cell surface area (px^2)': [],
+        '1-video_file_name': video_file_name,
+        '1-data_label': data_label
+    }
+    
+    trackers = init_trackers(marker_positions, bbox_size, first_frame, TrackerChoice.CSRT)
+
+    frame_queue = queue.Queue(maxsize=10)
+    tracker_frame_queue = queue.Queue(maxsize=10)
+    processed_tracker_frame_queue = queue.Queue(maxsize=10)
+    message_queue = queue.Queue(maxsize=5)
+    stop_event = threading.Event()
+
+    capture_thread = threading.Thread(
+        target=frame_capture_thread,
+        args=(
+            cap,
+            frame_queue,
+            message_queue,
+            stop_event,
+            frame_end,
+            frame_start,
+            frame_record_interval
+        ), daemon=True
+    )
+
+    marker_update_thread = threading.Thread(
+        target=frame_tracker_midpt_finder_thread, 
+        args=(
+            frame_queue,
+            tracker_frame_queue,
+            message_queue,
+            stop_event,
+            trackers,
+            frame_end
+        ), daemon=True
+    )
+
+    frame_preprocess_thread = threading.Thread(
+        target=frame_preprocessing_thread,
+        args=(
+            tracker_frame_queue,
+            processed_tracker_frame_queue,
+            message_queue,
+            stop_event,
+            frame_start,
+            frame_end,
+            frame_interval
+        )
+    )
+
+    contours_thread = threading.Thread(
+        target=find_contours_near_trackers_thread,
+        args=(
+            processed_tracker_frame_queue,
+            message_queue,
+            stop_event,
+            frame_start,
+            frame_end,
+            frame_interval,
+            time_units,
+            fps,
+            distance_from_marker_thresh,
+            area_data
+        )
+    )
+
+    # Start threads
+    capture_thread.start()
+    marker_update_thread.start()
+    frame_preprocess_thread.start()
+    contours_thread.start()
+
+    # Wait for threads to finish
+    capture_thread.join()
+    print("capture done")
+    marker_update_thread.join()
+    print("marker done")
+    frame_preprocess_thread.join()
+    print("frame binarization done")
+    contours_thread.join()
+    print("contour detection done")
+
+    while not message_queue.empty():
+        error_popup(message_queue.get())
+
+    record_data(file_mode, area_data, "output/Surface_Area_Output.csv")
+
+    cap.release()
+    cv2.destroyAllWindows()
+
+def track_area_og(cap, frame_start, frame_end, frame_interval, time_units):
+    frame_num = frame_start
+
+    while True:  # read frame by frame until the end of the video
+        ret, frame = cap.read()
+        cap.set(cv2.CAP_PROP_POS_FRAMES, frame_start + frame_num)
+        frame_num += 1
+        #time.sleep(0.25)
+
+        if not ret:
+            break
+
+        # frame preprocessing
+        scaled_frame, scale_factor = scale_frame(frame)  # scale the frame
+        gray_frame = cv2.cvtColor(scaled_frame, cv2.COLOR_BGR2GRAY)  # convert frame to gray
+        kernel_size = (5,5)
+        blur_frame = cv2.GaussianBlur(gray_frame, kernel_size, 0) # gaussian blur
+        _, binary_frame = cv2.threshold(blur_frame, 0, 255, cv2.THRESH_BINARY + cv2.THRESH_OTSU)  # threshold to binarize image
+
+        # segment frame
+        contours, _ = cv2.findContours(binary_frame, cv2.RETR_EXTERNAL, cv2.CHAIN_APPROX_SIMPLE) # find contours
+        contour_frame = np.zeros_like(binary_frame) 
+        cv2.drawContours(scaled_frame, contours, -1, (255, 0, 0), 2)
+
+        # label and segment contours
+        for i, contour in enumerate(contours):
+            m = cv2.moments(contour) # calculate moment contours
+            if m["m00"] != 0: # if contour has a non-zero zeroth spatial moment (surface area)
+                cx = int(m["m10"] / m["m00"])
+                cy = int(m["m01"] / m["m00"])
+                cv2.putText(scaled_frame, str(i+1), (cx, cy), cv2.FONT_HERSHEY_SIMPLEX, 0.5, (255, 255, 255), 1)
+    
+
+        cv2.imshow('Surface Area Tracking', scaled_frame)
+        if cv2.waitKey(1) == 27 or frame_end == frame_num+frame_start:
+            break
+
+    cap.release()
     cv2.destroyAllWindows()