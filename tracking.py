--- conflicted
+++ resolved
@@ -1,4 +1,3 @@
-<<<<<<< HEAD
 '''
 Author: Brandon Pardi
 Created 1/26/2024
@@ -82,14 +81,14 @@
     cv2.imshow('Select Markers', cur_frame)
     cv2.moveWindow('Select Markers', 50, 50)
 
-
-def select_markers(cap, bbox_size, frame_start, preprocessVals = None):
+def select_markers(cap, bbox_size, frame_start, preprocessing_vals = None):
     """event loop for handling initial marker selection
 
     Args:
         cap (cv2.VideoCapture): loaded video file for selecting markers of
         bbox_size (int): size of bounding box that is spec'd by user in ui
         frame_start (int): starting frame of video indicated in the frame selection tool
+        preprocessing_vals: the preprocessing values, if any
 
     Returns:
         mouse_params['marker_positions'] (list): selected marker positions
@@ -98,16 +97,14 @@
     cap.set(cv2.CAP_PROP_POS_FRAMES, frame_start)
     ret, first_frame = cap.read() # get first frame for selection
 
-    gray_frame = cv2.cvtColor(first_frame, cv2.COLOR_BGR2GRAY)
-
-    if preprocessVals is not None:
-        print(preprocessVals)
-        first_frame = preprocess_frame(gray_frame, preprocessVals)
-    
-    cv2.imshow('Select Markers', first_frame) # show first frame
+    scaled_frame, scale_factor = scale_frame(first_frame)
+    
+    # print("Image show")
+    
+    cv2.imshow('Select Markers', scaled_frame) # show first frame
     cv2.moveWindow('Select Markers', 50, 50)
 
-    mouse_params = {"first_frame": first_frame.copy(), "marker_positions": [], 'bbox_size': bbox_size}
+    mouse_params = {"first_frame": scaled_frame.copy(), "marker_positions": [], 'bbox_size': bbox_size}
     cv2.setMouseCallback('Select Markers', mouse_callback, mouse_params) # set mouse callback function defn above
     
     # inf loop until user hits esc to cancel or enter to confirm selections
@@ -236,30 +233,61 @@
 
     return trackers
 
-def preprocess_frame(frame, preprocessVals):
+def preprocess_frame(frame, preprocessing_vals, advanced):
+    """_summary_
+
+    Args:
+        frame (frame): frame to preprocess
+        preprocessing_vals (dict): dictionary containing the values
+        advanced (bool): whether to apply advanced preprocessing
+
+    Returns:
+        _type_: _description_
+    """    
+    # print("Preprocessing...")
     # Initialize a variable to store the modified frame
     modified_frame = frame.copy()
 
     # Apply improved smooth
-    if preprocessVals["Smoothness"] != 0:
-        modified_frame = improve_smoothing(modified_frame, preprocessVals["Smoothness"]/50+.1)
+
+    if preprocessing_vals["Smoothness"] != 0 and advanced:
+        modified_frame = improve_smoothing(modified_frame, preprocessing_vals["Smoothness"]/50+.1)
 
     # Apply sharpening
-    if preprocessVals["Blur/Sharpness"] != 0:
-        modified_frame = sharpen_frame(modified_frame, preprocessVals["Blur/Sharpness"])
+    if preprocessing_vals["Blur/Sharpness"] != 0:
+        modified_frame = sharpen_frame(modified_frame, preprocessing_vals["Blur/Sharpness"])
 
     # Apply contrast enhancement
-    if preprocessVals["Contrast"] > 0:
-        modified_frame = enhance_contrast(modified_frame, preprocessVals["Contrast"])
+    if preprocessing_vals["Contrast"] > 0:
+        modified_frame = enhance_contrast(modified_frame, preprocessing_vals["Contrast"])
     
     # Apply brightness adjustment
-    if preprocessVals["Brightness"] != 0:
-        modified_frame = adjust_gamma(modified_frame, preprocessVals["Brightness"])
-
-    if preprocessVals["Binarize"]:
+    if preprocessing_vals["Brightness"] != 0:
+        modified_frame = adjust_gamma(modified_frame, preprocessing_vals["Brightness"])
+
+    if preprocessing_vals["Binarize"]  and advanced:
         modified_frame = improve_binarization(modified_frame)
 
+    # modified_frame = cv2.adaptiveThreshold(modified_frame, 255, cv2.ADAPTIVE_THRESH_GAUSSIAN_C, cv2.THRESH_BINARY_INV, 11, 2)
+
+    # intermediate_frame_check("Preprocessing done", modified_frame)
+    # print("Preprocessing done")
+
     return modified_frame
+
+def intermediate_frame_check(frame_name, frame):
+    """
+        Allows user to check a frame. Creates a new window displaying that frame, waits for keypress, then destroys itself
+
+    Args:
+        frame_name (string): desired name of the window
+        frame (frame): the frame to be displayed
+    """    
+    cv2.imshow(frame_name, frame)
+    cv2.moveWindow(frame_name, 50, 50)
+    cv2.waitKey(0)  # Wait for a key press to proceed
+    cv2.destroyWindow(frame_name)
+
 
 def enhance_contrast(frame, strength=50):
     # Define parameters for contrast enhancement
@@ -271,7 +299,7 @@
     enhanced_frame = clahe.apply(frame)
     
     # Adjust contrast strength
-    enhanced_frame = cv2.addWeighted(frame, 1 + strength / 5, enhanced_frame, 0.0, 0.0)
+    enhanced_frame = cv2.addWeighted(frame, 1 + strength / 2, enhanced_frame, 0.0, 0.0)
     
     return enhanced_frame
 
@@ -961,7 +989,7 @@
         video_file_name,
         data_label,
         preprocessing_need,
-        preprocessVals = None
+        preprocessing_vals = None
     ):
 
     """
@@ -1030,1177 +1058,13 @@
 
         gray_frame = cv2.cvtColor(scaled_frame, cv2.COLOR_BGR2GRAY)
 
-        # Frame preprocessing
-        '''if preprocessVals is not None:
-            preprocessed_frame = preprocess_frame(gray_frame, preprocessVals)
-        else:
-            preprocessed_frame = gray_frame'''
-
-        # preprocessing
-        if preprocessing_need == PreprocessingIssue.NOISY_BG:
-            preprocessed_frame = improve_binarization(gray_frame)
-        elif preprocessing_need == PreprocessingIssue.HARSH_GRADIENT:
-            preprocessed_frame = improve_smoothing(gray_frame)
-        else:
-           preprocessed_frame = gray_frame
-
-        preprocessed_frame = scaled_frame
-
-        # update tracker position
-        success, bbox = trackers[0].update(preprocessed_frame) # currently only 1 tracker will work for testing
-        if success:
-            x_bbox, y_bbox, w_bbox, h_bbox = [int(coord) for coord in bbox]  # get coords of bbox in the scaled frame
-            marker_center = (x_bbox + w_bbox // 2, y_bbox + h_bbox // 2)  # get center of bbox
-            cv2.rectangle(scaled_frame, (x_bbox, y_bbox), (x_bbox + w_bbox, y_bbox + h_bbox), (0, 255, 0), 2)  # update tracker rectangle
-        else:
-            msg = "WARNING: Lost tracking marker\n\nPlease retry after adjusting any of the following\n\n: -Parameters\n-Initial tracker placement\n-Frame selection"
-            warning_popup(msg)
-            cap.release()
-            cv2.destroyAllWindows()
-            return
-
-        binary_frame = cv2.adaptiveThreshold(preprocessed_frame, 255, cv2.ADAPTIVE_THRESH_GAUSSIAN_C, cv2.THRESH_BINARY_INV, 11, 2)
-
-        # Segment frame
-        contours, _ = cv2.findContours(binary_frame, cv2.RETR_EXTERNAL, cv2.CHAIN_APPROX_SIMPLE)
-
-        # choose optimal contour (largest and near marker)
-        max_area, max_area_idx = 0, 0
-        centroid = None
-        for i, contour in enumerate(contours):
-            area = cv2.contourArea(contour)
-            M = cv2.moments(contour)
-            if M["m00"] != 0:
-                cx = int(M["m10"] / M["m00"])
-                cy = int(M["m01"] / M["m00"])
-                if np.abs(marker_center[0] - cx) < distance_from_marker_thresh and np.abs(marker_center[1] - cy) < distance_from_marker_thresh:
-                    if area > max_area:
-                        max_area = area
-                        max_area_idx = i
-                        centroid = (cx,cy)
-
-        # draw the chosen contour
-        contour = contours[max_area_idx]
-        if centroid:
-            cv2.circle(scaled_frame, centroid, 5, (0, 0, 255), -1)
-        cv2.drawContours(scaled_frame, [contour], -1, (255, 0, 0), 2)
-        cv2.putText(scaled_frame, str(i+1), (cx, cy), cv2.FONT_HERSHEY_SIMPLEX, 0.5, (255, 255, 255), 1)
-
-        # record data
-        print(centroid)
-        try: 
-            area_data['1-Frame'].append(frame_num)
-            if frame_interval == 0:
-                area_data[f'1-Time({time_units})'].append(np.float32(frame_num / cap.get(5)))
-            else:
-                area_data[f'1-Time({time_units})'].append(np.float16(frame_num * frame_interval))
-            area_data['1-x centroid location'].append(int((centroid[0] / scale_factor)))
-            area_data['1-y centroid location'].append(int((centroid[1] / scale_factor)))
-            area_data['1-cell surface area (px^2)'].append(max_area)
-        except TypeError:
-            print("centroid not found")
-
-
-        #cv2.imshow('Surface Area Tracking', noise_reduced_frame)
-        cv2.imshow('Surface Area Tracking', scaled_frame)
-
-        if cv2.waitKey(1) == 27:
-            break
-
-        frame_num += 1
-
-    record_data(file_mode, area_data, "output/Surface_Area_Output.csv")
-
-    cap.release()
-    cv2.destroyAllWindows()
-
-=======
-'''
-Author: Brandon Pardi
-Created 1/26/2024
-
-routines for tracking capabilities
-'''
-
-import cv2
-import numpy as np
-import pandas as pd
-import time
-import screeninfo
-import threading
-import queue
-from collections import defaultdict
-
-from exceptions import error_popup, warning_popup
-from enums import *
-
-def scale_frame(frame, scale_factor=0.9):
-    """Sometimes resolution of video is larger than resolution of monitor this software is running on.
-    This function scales the resolution of the frame so the entire frame can be seen for selecting markers or just general analysis.
-    Scaling preseves aspect ratio, so it determines which dimension is most cut off from viewing (width or height),
-    and determines caling ratio for the other dimension based on that.
-
-    Distances of objects being tracked are scaled back up when recording data, so movement of tracked objects are recorded in the original resolution.
-
-    Args:
-        frame (numpy.ndarray): indv frame of video being tracked that will be scaled and returned
-        scale_factor (float, optional): fraction of monitor resolution to scale image. Defaults to 0.9.
-
-    Returns:
-        scaled_frame (numpy.ndarray): scaled version of frame that was passed in
-        min_scale_factor (float): Determing scale factor, used to scale values back up before recording data.
-    """    
-    monitor = screeninfo.get_monitors()[0] # get primary monitor resolution
-
-    # get indv scale factors for width and height
-    scale_factor_height = scale_factor * (monitor.height / frame.shape[0])
-    scale_factor_width = scale_factor * (monitor.width / frame.shape[1])
-
-    min_scale_factor = min(scale_factor_width, scale_factor_height)
-
-    # resize based on scale factors
-    scaled_frame = cv2.resize(frame, (int(frame.shape[1] * min_scale_factor), int(frame.shape[0] * min_scale_factor)))
-    return scaled_frame, min_scale_factor
-
-def mouse_callback(event, x, y, flags, params):
-    """handle mouse clicks during software execution
-    intended for use with the selection of trackers
-
-    Args:
-        event (int): represents the mouse event type
-        x (int): x coord of selection
-        y (int): y coord of selection
-        flags (int ): addtl flags of mouse selection state
-        params (dict): parameters being passed into the callback
-    """    
-    first_frame = params['first_frame']
-    marker_positions = params["marker_positions"]
-    bbox_size = params['bbox_size']
-    radius = bbox_size // 2
-
-    # scale frame for display so full image in view even if video res > monitor res
-    first_frame_scaled, scale_factor = scale_frame(first_frame)
-
-    if event == cv2.EVENT_LBUTTONDOWN: # on left click save pos and show on screen
-        cur_marker = [(int(x / scale_factor), int(y / scale_factor))] # ensure original resolution coords stored
-        marker_positions.append(cur_marker)
-
-    if event == cv2.EVENT_RBUTTONDOWN: # on right click remove last selection
-        if marker_positions:
-            marker_positions.pop()
-
-    cur_frame = first_frame_scaled.copy()
-    for marker in marker_positions: # draw circles where selections made
-        scaled_x = int(marker[0][0] * scale_factor)
-        scaled_y = int(marker[0][1] * scale_factor)
-        cv2.circle(cur_frame, (scaled_x, scaled_y), int(radius*scale_factor), (255, 255, 0), 2) # draw circle where clicked
-
-    cv2.imshow('Select Markers', cur_frame)
-    cv2.moveWindow('Select Markers', 50, 50)
-
-def select_markers(cap, bbox_size, frame_start, preprocessing_vals = None):
-    """event loop for handling initial marker selection
-
-    Args:
-        cap (cv2.VideoCapture): loaded video file for selecting markers of
-        bbox_size (int): size of bounding box that is spec'd by user in ui
-        frame_start (int): starting frame of video indicated in the frame selection tool
-        preprocessing_vals: the preprocessing values, if any
-
-    Returns:
-        mouse_params['marker_positions'] (list): selected marker positions
-        first_frame (np.Array(np.uint8)): 3D array of 8 bit BGR pixel values of first frame
-    """    
-    cap.set(cv2.CAP_PROP_POS_FRAMES, frame_start)
-    ret, first_frame = cap.read() # get first frame for selection
-
-    scaled_frame, scale_factor = scale_frame(first_frame)
-    
-    # print("Image show")
-    
-    cv2.imshow('Select Markers', scaled_frame) # show first frame
-    cv2.moveWindow('Select Markers', 50, 50)
-
-    mouse_params = {"first_frame": scaled_frame.copy(), "marker_positions": [], 'bbox_size': bbox_size}
-    cv2.setMouseCallback('Select Markers', mouse_callback, mouse_params) # set mouse callback function defn above
-    
-    # inf loop until user hits esc to cancel or enter to confirm selections
-    while True:
-        key = cv2.waitKey(1) # wait to capture input
-        if key == 27: # 27 is ASCII for escape key
-            print("SELECTIONS CANCELLED")
-            cv2.destroyAllWindows()
-            mouse_params['marker_positions'] = [(-1,-1)] # exit status failed
-            break
-        elif key == 13: # 13 ASCII for Enter key
-            print(f"Selected positions: {mouse_params['marker_positions']}")
-            break
-
-    # close windows upon hitting select
-    cv2.destroyAllWindows()
-    
-    return mouse_params['marker_positions'], first_frame
-
-def record_data(file_mode, data_dict, output_fp):
-    """
-    Saves or appends tracking data to a CSV file based on the provided file mode. This function handles data formatting, 
-    checks for empty labels, and ensures correct indexing and merging for new tracking data entries.
-
-    Details:
-        - If set to overwrite, the function creates a new DataFrame from the tracking data and saves it to the specified file path.
-        - If set to append, the function loads an existing CSV file, increments tracking identifiers, and merges new data with existing data.
-        - Ensures that each entry is correctly labeled and indexed, particularly important for maintaining consistent and readable data structures in long-term tracking studies.
-
-    Note:
-        - The function assumes that the input data dictionary is structured with keys corresponding to DataFrame column names.
-        - It is crucial that the existing data file (when appending) is formatted correctly to prevent data corruption or misalignment.
-        - Errors or exceptions might occur if the file operations encounter issues like permissions or disk space errors, which should be handled by the calling function.
-
-    Args:
-        file_mode (FileMode): Enum specifying whether to 'OVERWRITE' the existing file or 'APPEND' to it.
-        data_dict (dict): Dictionary containing the tracking data to record, with keys as column names and values as lists of data points.
-        output_fp (str): File path where the CSV file will be saved or appended.
-
-    Returns:
-        None: The function does not return any value but writes data directly to a CSV file specified by `output_fp`.
-    """
-    if file_mode == FileMode.OVERWRITE:
-        # check data label and put default value if empty
-        if data_dict['1-data_label'] == '':
-            data_dict['1-data_label'] = 'data1'
-        dist_df = pd.DataFrame(data_dict)
-        dist_df.set_index('1-Frame', inplace=True)
-        dist_df.to_csv(output_fp)
-    elif file_mode == FileMode.APPEND:
-        dist_df = pd.read_csv(output_fp)
-        num_prev_trackers = int(dist_df.columns[-1][0])
-        print(f"Num previous tracked entities: {num_prev_trackers}")
-
-        if data_dict['1-data_label'] == '':
-            data_dict['1-data_label'] = f'data{num_prev_trackers+1}'
-
-        # create new df of current tracking data and merge into previous
-        cur_df = pd.DataFrame(data_dict)
-
-        # rename df to indicate which num tracker this is
-        '''cur_df.rename(columns={
-                '1-Frame': f'{num_prev_trackers+1}-Frame',
-                f'1-Time({time_units})': f'{num_prev_trackers+1}-Time({time_units})','1-x at necking point (px)': f'{num_prev_trackers+1}-x at necking point (px)',
-                '1-y necking distance (px)': f'{num_prev_trackers+1}-y necking distance (px)',
-                '1-video_file_name' : f'{num_prev_trackers+1}-video_file_name',
-                '1-data_label': f'{num_prev_trackers+1}-data_label'
-            }, inplace=True)'''
-        new_col_names = {}
-        for col in cur_df.columns:
-            if col.startswith('1-'):
-                new_col = col.replace('1-', f'{num_prev_trackers+1}-')
-                new_col_names[col] = new_col
-        cur_df.rename(columns=new_col_names, inplace=True)
-        
-        dist_df_merged = pd.concat([dist_df, cur_df], axis=1)
-        dist_df_merged.to_csv(output_fp, index=False)
-
-def init_trackers(marker_positions, bbox_size, first_frame, tracker_choice=TrackerChoice.KCF):
-    """
-    Initializes and configures trackers based on specified marker positions, bounding box size, and tracker type. The function
-    scales the first frame, sets up the trackers, and initializes them with the position and size of the bounding boxes around the markers.
-
-    Details:
-        - The function supports multiple types of trackers, allowing selection based on the tracking requirements and performance characteristics.
-        - Trackers are initialized with bounding boxes centered on the provided marker positions, adjusted according to the scale of the first frame.
-        - This setup is essential for subsequent tracking operations where accuracy and reliability depend heavily on the initial configuration.
-
-    Note:
-        - Ensure that the `first_frame` is the first frame of an openCV video.
-        - The marker positions should be accurately determined as they directly affect the tracking performance.
-        - This function is typically called at the start of a tracking session to prepare the trackers for the video processing tasks.
-
-    Args:
-        marker_positions (list of tuples): Positions of the markers to track, each given as (x, y) coordinates.
-        bbox_size (int): Size of the square bounding box for each tracker.
-        first_frame (np.array): The first frame of the video used for scaling and initializing the trackers.
-        tracker_choice (TrackerChoice, optional): The type of tracker to use, defaults to `TrackerChoice.KCF`. Options are `TrackerChoice.KCF` or `TrackerChoice.CSRT`.
-
-    Returns:
-        list: A list of initialized tracker objects ready for use in tracking operations.
-    """
-    # create trackers
-    trackers = []
-    if tracker_choice == TrackerChoice.KCF:
-        for _ in range(len(marker_positions)):
-            trackers.append(cv2.TrackerKCF_create())
-    elif tracker_choice == TrackerChoice.CSRT:
-        for _ in range(len(marker_positions)):
-            trackers.append(cv2.TrackerCSRT_create())
-    elif tracker_choice == TrackerChoice.KLT:
-        old_gray = cv2.cvtColor(scale_frame(first_frame)[0], cv2.COLOR_BGR2GRAY)
-        marker_positions = [mp[0] for mp in marker_positions]
-        p0 = cv2.goodFeaturesToTrack(old_gray, mask=None, maxCorners=100, qualityLevel=0.3, minDistance=7, blockSize=7)
-        #p0 = np.array(marker_positions, dtype=np.float32).reshape(-1, 1, 2)
-        return old_gray, p0
-
-    # init trackers
-    scaled_first_frame, scale_factor = scale_frame(first_frame)
-    for i, mark_pos in enumerate(marker_positions):
-        bbox = (int((mark_pos[0][0] - bbox_size // 2) * scale_factor),
-                int((mark_pos[0][1] - bbox_size // 2) * scale_factor),
-                int(bbox_size * scale_factor),
-                int(bbox_size * scale_factor))
-        trackers[i].init(scaled_first_frame, bbox)
-
-    return trackers
-
-def preprocess_frame(frame, preprocessing_vals, advanced):
-    """_summary_
-
-    Args:
-        frame (frame): frame to preprocess
-        preprocessing_vals (dict): dictionary containing the values
-        advanced (bool): whether to apply advanced preprocessing
-
-    Returns:
-        _type_: _description_
-    """    
-    # print("Preprocessing...")
-    # Initialize a variable to store the modified frame
-    modified_frame = frame.copy()
-
-    # Apply improved smooth
-
-    if preprocessing_vals["Smoothness"] != 0 and advanced:
-        modified_frame = improve_smoothing(modified_frame, preprocessing_vals["Smoothness"]/50+.1)
-
-    # Apply sharpening
-    if preprocessing_vals["Blur/Sharpness"] != 0:
-        modified_frame = sharpen_frame(modified_frame, preprocessing_vals["Blur/Sharpness"])
-
-    # Apply contrast enhancement
-    if preprocessing_vals["Contrast"] > 0:
-        modified_frame = enhance_contrast(modified_frame, preprocessing_vals["Contrast"])
-    
-    # Apply brightness adjustment
-    if preprocessing_vals["Brightness"] != 0:
-        modified_frame = adjust_gamma(modified_frame, preprocessing_vals["Brightness"])
-
-    if preprocessing_vals["Binarize"]  and advanced:
-        modified_frame = improve_binarization(modified_frame)
-
-    # modified_frame = cv2.adaptiveThreshold(modified_frame, 255, cv2.ADAPTIVE_THRESH_GAUSSIAN_C, cv2.THRESH_BINARY_INV, 11, 2)
-
-    # intermediate_frame_check("Preprocessing done", modified_frame)
-    # print("Preprocessing done")
-
-    return modified_frame
-
-def intermediate_frame_check(frame_name, frame):
-    """
-        Allows user to check a frame. Creates a new window displaying that frame, waits for keypress, then destroys itself
-
-    Args:
-        frame_name (string): desired name of the window
-        frame (frame): the frame to be displayed
-    """    
-    cv2.imshow(frame_name, frame)
-    cv2.moveWindow(frame_name, 50, 50)
-    cv2.waitKey(0)  # Wait for a key press to proceed
-    cv2.destroyWindow(frame_name)
-
-
-def enhance_contrast(frame, strength=50):
-    # Define parameters for contrast enhancement
-    clip_limit = 3.0
-    tile_grid_size = (8, 8)
-    
-    # Apply CLAHE (Contrast Limited Adaptive Histogram Equalization)
-    clahe = cv2.createCLAHE(clipLimit=clip_limit, tileGridSize=tile_grid_size)
-    enhanced_frame = clahe.apply(frame)
-    
-    # Adjust contrast strength
-    enhanced_frame = cv2.addWeighted(frame, 1 + strength / 2, enhanced_frame, 0.0, 0.0)
-    
-    return enhanced_frame
-
-def sharpen_frame(frame, strength=1.0):
-    if strength > 0:
-        # Sharpening
-        scaled_strength = strength / 100
-        kernel = np.array([[0, -0.2, 0],
-                           [-0.2, 2 + 3 * scaled_strength, -0.2],
-                           [0, -0.2, 0]])
-    else:
-        # Blurring
-        scaled_strength = abs(strength) / 10
-        kernel_size = int(1 + 2 * scaled_strength)
-        if kernel_size % 2 == 0:  # Ensure the kernel size is odd
-            kernel_size += 1
-        blurred = cv2.GaussianBlur(frame, (kernel_size, kernel_size), 0)
-        return blurred
-
-    # Apply the kernel to the image
-    result = cv2.filter2D(frame, -1, kernel)
-    return result
-
-def adjust_gamma(frame, gamma=50.0):
-    # Apply gamma correction
-    if gamma > 0:
-        gamma=1-gamma/100
-    elif gamma < 0:
-        gamma=1-gamma/10
-    gamma_corrected = np.array(255 * (frame / 255) ** gamma, dtype='uint8')
-    return gamma_corrected
-
-
-def track_klt_optical_flow(
-        marker_positions,
-        first_frame,
-        frame_start,
-        frame_end,
-        cap,
-        bbox_size,
-        tracker_choice,
-        frame_record_interval,
-        frame_interval,
-        time_units,
-        file_mode,
-        video_file_name,
-        data_label):
-
-    prev_gray, p0 = init_trackers(marker_positions, bbox_size, first_frame, tracker_choice)
-    iter_lim = 10 # lk stop critera will try max 10 iterations or,
-    goal_acc = 0.03 # if accuracy is <= 3%
-
-    print('p0: ', p0, '\n\nprev_gray: ', prev_gray)
-
-    lk_params = {
-        'winSize': (15,15),
-        'maxLevel': 2, # number of pyramid levels, 2 would be using image at original, half, and quarter scales
-        'criteria': (cv2.TermCriteria_EPS | cv2.TermCriteria_COUNT, iter_lim, goal_acc)
-    }
-
-    tracker_data = defaultdict(list)
-    frame_num = frame_start
-
-    while True:
-        ret, frame = cap.read()
-        frame_num += frame_record_interval
-        if frame_record_interval != 1:
-            cap.set(cv2.CAP_PROP_POS_FRAMES, frame_num)
-
-        if not ret:
-            break
-
-        scaled_frame, scale_factor = scale_frame(frame)
-        enhanced_frame = enhance_contrast(scaled_frame)
-
-        frame_gray = cv2.cvtColor(enhanced_frame, cv2.COLOR_BGR2GRAY)
-
-        # calculates optical flow giving us new pt locations, status of if each pt was found, and err of each pt
-        p1, st, err = cv2.calcOpticalFlowPyrLK(prev_gray, frame_gray, p0, None, **lk_params)
-
-        # use points that had a successful update
-        good_p1 = p1[st == 1]
-        good_p0 = p0[st == 1]
-
-        for i, (new, old) in enumerate(zip(good_p1, good_p0)):
-            x1, y1 = new.ravel()
-            x0, y0 = old.ravel()
-            print(x1, y1)
-            tracker_data[f'1-Time({time_units})'].append(np.float16((frame_num - frame_start) / cap.get(cv2.CAP_PROP_FPS)))
-            tracker_data['1-Frame'].append(frame_num - frame_start)
-            tracker_data['1-Tracker'].append(i + 1)
-            tracker_data['1-x (px)'].append(x1)
-            tracker_data['1-y (px)'].append(y1)
-            cv2.circle(enhanced_frame, (int(x0), int(y0)), 5, (0, 0, 255), -1)
-            cv2.circle(enhanced_frame, (int(x1), int(y1)), 5, (0, 255, 0), -1)
-
-        prev_gray = frame_gray.copy() # update old frame to get ready for next loop
-        p0 = good_p1.reshape(-1, 1, 2)
-
-        cv2.imshow("Tracking...", enhanced_frame)  # show updated frame tracking
-
-        if cv2.waitKey(1) == 27 or frame_num >= frame_end:  # cut tracking loop short if ESC hit
-            break
-    
-    record_data(file_mode, tracker_data, "output/Tracking_Output.csv")
-
-    cap.release()
-
-def track_markers(
-        marker_positions,
-        first_frame,
-        frame_start,
-        frame_end,
-        cap,
-        bbox_size,
-        tracker_choice,
-        frame_record_interval,
-        frame_interval,
-        time_units,
-        file_mode,
-        video_file_name,
-        data_label):
-    """Implements the main tracking loop for markers on a video.
-    It tracks markers from a user-defined start to end frame and records the data.
-
-    Functionality:
-        1. Initializes trackers based on user-selected markers and tracking algorithm.
-        2. Scales the first frame and initializes bounding boxes for trackers.
-        3. Enters a loop to track markers across specified frames, scaling each frame as processed.
-        4. Records tracking data for each frame where markers are successfully tracked.
-        5. Saves or appends the tracking data to a CSV file depending on the file mode.
-        6. Handles errors by displaying warning messages and terminating tracking if necessary.
-
-    Args:
-        marker_positions (list of tuples): Initial positions of markers selected by the user.
-        first_frame (np.array): Image of the first frame of the video where markers were selected.
-        frame_start (int): The frame number to start tracking.
-        frame_end (int): The frame number to end tracking.
-        cap (cv2.VideoCapture): Video capture object loaded with the video file.
-        bbox_size (int): Size of the bounding box for each tracker.
-        tracker_choice (TrackerChoice): Enum specifying the tracking algorithm to use (KCF or CSRT).
-        frame_record_interval (int): Interval at which frames are processed and data is recorded.
-        frame_interval (float): Real-world time interval between frames, used in time calculations for data recording.
-        time_units (str): Units for time (e.g., 'seconds', 'minutes') used in the output data.
-        file_mode (FileMode): Specifies whether to overwrite or append data in the output file.
-        video_file_name (str): Name of the video file being processed.
-        data_label (str): Unique identifier for the tracking session, used in data labeling.
-    """    
-
-
-    trackers = init_trackers(marker_positions, bbox_size, first_frame, tracker_choice)
-
-    # init tracking data dict
-    tracker_data = {'1-Frame': [], f'1-Time({time_units})': [], '1-Tracker': [], '1-x (px)': [], '1-y (px)': [], '1-video_file_name': video_file_name, '1-data_label': data_label}
-    frame_num = frame_start
-
-    # tracking loop
-    while True:
-        ret, frame = cap.read()
-        frame_num += frame_record_interval
-        if frame_record_interval != 1:
-            cap.set(cv2.CAP_PROP_POS_FRAMES, frame_num)
-
-        if not ret:
-            break  # break when frame read unsuccessful (end of video or error)
-
-        scaled_frame, scale_factor = scale_frame(frame)  # Use the scale_factor obtained from the current frame scaling
-
-        # updating trackers and saving location
-        for i, tracker in enumerate(trackers):
-            success, bbox = tracker.update(scaled_frame)              
-
-            if success:  # get coords of marker on successful frame update
-                x_bbox, y_bbox, w_bbox, h_bbox = [int(coord) for coord in bbox]  # get coords of bbox in the scaled frame
-                marker_center = (x_bbox + w_bbox // 2, y_bbox + h_bbox // 2)  # get center of bbox
-
-                # record tracker locations using original resolution
-                if frame_interval == 0:
-                    tracker_data[f'1-Time({time_units})'].append(np.float16((frame_num - frame_start) / cap.get(5)))
-                else:
-                    tracker_data[f'1-Time({time_units})'].append(np.float16((frame_num - frame_start) * frame_interval))
-                tracker_data['1-Frame'].append(frame_num - frame_start)
-                tracker_data['1-Tracker'].append(i + 1)
-                tracker_data['1-x (px)'].append(int((marker_center[0] / scale_factor)))  # scale back to the original frame resolution
-                tracker_data['1-y (px)'].append(int((marker_center[1] / scale_factor)))
-                cv2.rectangle(scaled_frame, (x_bbox, y_bbox), (x_bbox + w_bbox, y_bbox + h_bbox), (0, 255, 0), 2)  # update tracker rectangle
-
-            else:
-                msg = "WARNING: Lost tracking marker\n\nPlease retry after adjusting any of the following:\n\n-Parameters\n-Initial tracker placement\n-Frame selection"
-                warning_popup(msg)
-                cap.release()
-                cv2.destroyAllWindows()
-                return
-
-        cv2.imshow("Tracking...", scaled_frame)  # show updated frame tracking
-
-        if cv2.waitKey(1) == 27 or frame_num >= frame_end:  # cut tracking loop short if ESC hit
-            break
-    
-    record_data(file_mode, tracker_data, "output/Tracking_Output.csv")
-
-    cap.release()
-    cv2.destroyAllWindows()
-
-
-def necking_point(
-        cap,
-        frame_start,
-        frame_end,
-        percent_crop_left,
-        percent_crop_right,
-        binarize_intensity_thresh,
-        frame_record_interval,
-        frame_interval,
-        time_units,
-        file_mode,
-        video_file_name,
-        data_label
-    ):
-
-    """necking point detection loop
-    Detects and records the necking point in each frame of a video. The necking point is defined as the shortest vertical distance 
-    between two horizontal edges within a specified region of interest. The function preprocesses the frames, performs edge detection, 
-    and identifies the top and bottom edges to calculate the necking point, highlighting it in red on the visual output.
-
-    Functionality:
-        1. Processes each frame based on the specified interval, applying grayscale conversion, binarization, and edge detection.
-        2. Identifies and calculates the shortest vertical distance between detected edges.
-        3. Records the x-coordinate and the vertical distance of the necking point in each frame.
-        4. Outputs visual representation with necking points highlighted.
-        5. Saves the recorded data to a CSV file, either overwriting or appending, based on the file mode.
-
-    Args:
-        cap (cv2.VideoCapture): Video capture object loaded with the video.
-        frame_start (int): Frame number to start processing.
-        frame_end (int): Frame number to end processing.
-        percent_crop_left (float): Percentage of the frame's left side to exclude from processing.
-        percent_crop_right (float): Percentage of the frame's right side to exclude from processing.
-        binarize_intensity_thresh (int): Threshold for binarization of the frame to facilitate edge detection.
-        frame_record_interval (int): Interval at which frames are processed.
-        frame_interval (float): Real-world time interval between frames, used in time calculations.
-        time_units (str): Units of time (e.g., 'seconds', 'minutes') for the output data.
-        file_mode (FileMode): Specifies whether to overwrite or append data in the output file.
-        video_file_name (str): Name of the video file being processed.
-        data_label (str): Unique identifier for the data session.
-    """    
-    x_interval = 50 # interval for how many blue line visuals to display
-    frame_num = frame_start
-    dist_data = {'1-Frame': [], f'1-Time({time_units})': [], '1-x at necking point (px)': [], '1-y necking distance (px)': [], '1-video_file_name': video_file_name, '1-detection_method': 'min_distance', '1-data_label': data_label}
-    percent_crop_left *= 0.01
-    percent_crop_right *= 0.01
-
-    while True:  # read frame by frame until the end of the video
-        ret, frame = cap.read()
-        frame_num += frame_record_interval
-        if frame_record_interval != 1:
-            cap.set(cv2.CAP_PROP_POS_FRAMES, frame_num)
-
-        if not ret:
-            break
-
-        scaled_frame, scale_factor = scale_frame(frame)  # scale the frame
-        gray_frame = cv2.cvtColor(scaled_frame, cv2.COLOR_BGR2GRAY)  # convert frame to gray
-        _, binary_frame = cv2.threshold(gray_frame, binarize_intensity_thresh, 255, cv2.THRESH_BINARY)  # threshold to binarize image
-
-        # error checking for appropriate binarization threshold
-        if np.all(binary_frame == 255):
-            msg = "Binarization threshold too low,\nfound no pixels below the threshold.\n\nPlease adjust the threshold (default is 120)"
-            error_popup(msg)
-        if np.all(binary_frame == 0):
-            msg = "Binarization threshold too high,\nfound no pixels above the threshold.\n\nPlease adjust the threshold (default is 120)"
-            error_popup(msg)
-
-        edges = cv2.Canny(binary_frame, 0, 2)  # edge detection, nums are gradient thresholds
-
-        x_samples = []
-        y_distances = []
-        y_line_values = []
-
-        frame_draw = scaled_frame.copy()
-        frame_draw[edges > 0] = [0, 255, 0]  # draw edges
-
-        # remove x% of edges from consideration of detection
-        horizontal_pixels_left = 0
-        horizontal_pixels_right = scaled_frame.shape[1]
-        if percent_crop_left != 0.:
-            left_pixels_removed = int(percent_crop_left * scaled_frame.shape[1])
-            horizontal_pixels_left = max(0, left_pixels_removed)
-        if percent_crop_right != 0.:
-            right_pixels_removed = int(percent_crop_right * scaled_frame.shape[1])
-            horizontal_pixels_right = min(scaled_frame.shape[1], scaled_frame.shape[1] - right_pixels_removed)
-
-        for x in range(horizontal_pixels_left, horizontal_pixels_right):
-            edge_pixels = np.nonzero(edges[:, x])[0]  # find y coord of edge pixels in cur column
-
-            if edge_pixels.size > 0:  # if edge pixels in cur column,
-                dist = np.abs(edge_pixels[0] - edge_pixels[-1])  # find distance of top and bottom edges
-                x_samples.append(x)
-                y_line_values.append((edge_pixels[0], edge_pixels[-1]))
-                y_distances.append(dist)
-
-                if x % x_interval == 0:  # draw visualization lines at every x_interval pixels
-                    # draw vertical lines connecting edges for visualization
-                    cv2.line(frame_draw, (x, edge_pixels[0]), (x, edge_pixels[-1]), (200, 0, 0), 1)  
-
-        # find index of smallest distance
-        # multiple mins occur in typically close together, for now just pick middle of min occurrences
-        necking_distance = np.min(y_distances)
-        necking_pt_indices = np.where(y_distances == necking_distance)[0]
-        necking_pt_ind = int(np.median(necking_pt_indices))
-
-        # record and save data using original resolution
-        if frame_interval == 0:
-            dist_data[f'1-Time({time_units})'].append(np.float16((frame_num - frame_start) / cap.get(5)))
-        else:
-            dist_data[f'1-Time({time_units})'].append(np.float16((frame_num - frame_start) * frame_interval))
-        dist_data['1-Frame'].append(frame_num - frame_start)
-        dist_data['1-x at necking point (px)'].append(int(x_samples[necking_pt_ind] / scale_factor))
-        dist_data['1-y necking distance (px)'].append(int(necking_distance / scale_factor))
-
-        cv2.line(frame_draw, (x_samples[necking_pt_ind], y_line_values[necking_pt_ind][0]), (x_samples[necking_pt_ind], y_line_values[necking_pt_ind][1]), (0, 0, 255), 2)     
-
-        cv2.imshow('Necking Point Visualization', frame_draw)
-        
-        if cv2.waitKey(1) == 27 or frame_end <= frame_num:
-            break
-
-    record_data(file_mode, dist_data, "output/Necking_Point_Output.csv")
-
-    cap.release()
-    cv2.destroyAllWindows()
-
-
-
-def necking_point_midpoint(
-        cap,
-        marker_positions,
-        first_frame,
-        bbox_size,
-        frame_start,
-        frame_end,
-        binarize_intensity_thresh,
-        frame_record_interval,
-        frame_interval,
-        time_units,
-        file_mode,
-        video_file_name,
-        data_label
-    ):
-
-    """necking point detection loop - midpoint method
-    This function detects and records the midpoint between two tracked markers
-    across the frames of a video, defining this midpoint as the "necking point."
-    It processes each frame to apply grayscale conversion, binarization,
-    and edge detection. The function calculates the midpoint x-coordinate between
-    the markers and measures the vertical distance at this x-coordinate between
-    the top and bottom detected edges. The results are visually represented and
-    recorded for analysis.
-
-    Functionality:
-        1. Processes frames based on specified intervals, applying grayscale conversion,
-           binarization, and edge detection.
-        2. Tracks marker positions using predefined bounding boxes.
-        3. Calculates the x-coordinate of the midpoint between two markers.
-        4. Identifies vertical edges at this midpoint and calculates the vertical distance.
-        5. Highlights the necking point in the visual output.
-        6. Saves the recorded data to a CSV file, either overwriting or appending,
-           based on the specified file mode.
-
-    Args:
-        cap (cv2.VideoCapture): Video capture object loaded with the video.
-        marker_positions (list of tuples): Initial positions (x, y) of the markers.
-        first_frame (np.array): The first frame from the video used to initialize trackers.
-        bbox_size (int): Size of the bounding box for tracking in pixels.
-        frame_start (int): Frame number to start processing.
-        frame_end (int): Frame number to end processing.
-        binarize_intensity_thresh (int): Threshold for frame binarization to facilitate edge detection.
-        frame_record_interval (int): Interval at which frames are processed (e.g., every nth frame).
-        frame_interval (float): Real-world time interval between frames, used in time calculations.
-        time_units (str): Units of time (e.g., 'seconds', 'minutes') for the output data.
-        file_mode (FileMode): Specifies whether to overwrite or append data in the output file.
-        video_file_name (str): Name of the video file being processed.
-        data_label (str): Unique identifier for the data session.
-
-    Notes:
-        - The function assumes two markers are being tracked. Error checking is done
-        in the TrackingUI class in main.py before function is called.
-        - Proper setting of the binarization threshold is crucial for accurate edge detection.
-          The function includes error checks and pop-ups to adjust this if needed.
-    """
-    trackers = init_trackers(marker_positions, bbox_size, first_frame)
-
-    frame_num = frame_start
-    dist_data = {'1-Frame': [], f'1-Time({time_units})': [], '1-x at necking point (px)': [], '1-y necking distance (px)': [], '1-video_file_name': video_file_name, '1-detection_method': 'midpt', '1-data_label': data_label}
-
-    while True:  # read frame by frame until the end of the video
-        ret, frame = cap.read()
-        frame_num += frame_record_interval
-        if frame_record_interval != 1:
-            cap.set(cv2.CAP_PROP_POS_FRAMES, frame_num)
-
-        if not ret:
-            break
-
-        scaled_frame, scale_factor = scale_frame(frame)  # scale the frame
-        gray_frame = cv2.cvtColor(scaled_frame, cv2.COLOR_BGR2GRAY)  # convert frame to gray
-        _, binary_frame = cv2.threshold(gray_frame, binarize_intensity_thresh, 255, cv2.THRESH_BINARY)  # threshold to binarize image
-
-        # error checking for appropriate binarization threshold
-        if np.all(binary_frame == 255):
-            msg = "Binarization threshold too low,\nfound no pixels below the threshold.\n\nPlease adjust the threshold (default is 120)"
-            error_popup(msg)
-        if np.all(binary_frame == 0):
-            msg = "Binarization threshold too high,\nfound no pixels above the threshold.\n\nPlease adjust the threshold (default is 120)"
-            error_popup(msg)
-
-        edges = cv2.Canny(binary_frame, 0, 2)  # edge detection, nums are gradient thresholds
-
-        frame_draw = scaled_frame.copy()
-        frame_draw[edges > 0] = [0, 255, 0]  # draw edges
-        
-        # update trackers and find their current center location
-        marker_centers = []
-        for i, tracker in enumerate(trackers):
-            success, bbox = tracker.update(scaled_frame)
-
-            if success:
-                x_bbox, y_bbox, w_bbox, h_bbox = [int(coord) for coord in bbox]  # get coords of bbox in the scaled frame
-                marker_center = (x_bbox + w_bbox // 2, y_bbox + h_bbox // 2)  # get center of bbox
-                marker_centers.append(marker_center)
-
-        # find x midpoint between markers
-        x_coords = [coord[0] for coord in marker_centers]
-        left_marker_x = np.min(x_coords)
-        right_marker_x = np.max(x_coords)
-        mid_x = (right_marker_x + left_marker_x) // 2
-
-
-        edge_pixels = np.nonzero(edges[:, mid_x])[0]  # find y coord of edge pixels in cur column
-
-        if edge_pixels.size > 0:  # if edge pixels in cur column,
-            midpt_dist = np.abs(edge_pixels[0] - edge_pixels[-1])  # find distance of top and bottom edges
-
-            # draw vertical line connecting edges at midpt for visualization
-            cv2.line(frame_draw, (mid_x, edge_pixels[0]), (mid_x, edge_pixels[-1]), (200, 0, 0), 1)
-
-        # record and save data using original resolution
-        if frame_interval == 0:
-            dist_data[f'1-Time({time_units})'].append(np.float16((frame_num - frame_start) / cap.get(5)))
-        else:
-            dist_data[f'1-Time({time_units})'].append(np.float16((frame_num - frame_start) * frame_interval))
-        dist_data['1-Frame'].append(frame_num - frame_start)
-        dist_data['1-x at necking point (px)'].append(int(mid_x / scale_factor))
-        dist_data['1-y necking distance (px)'].append(int(midpt_dist / scale_factor))
-
-        cv2.imshow('Necking Point (midpoint method) Visualization', frame_draw)
-        
-        if cv2.waitKey(1) == 27 or frame_end <= frame_num:
-            break
-
-    record_data(file_mode, dist_data, "output/Necking_Point_Output.csv")
-
-    cap.release()
-    cv2.destroyAllWindows()
-
-def necking_point_step_approximation(
-        cap,
-        frame_start,
-        frame_end,
-        percent_crop_left,
-        percent_crop_right,
-        binarize_intensity_thresh,
-        num_steps,
-        frame_record_interval,
-        frame_interval,
-        time_units,
-        file_mode,
-        video_file_name,
-        data_label
-    ):
-    
-    dist_data = {'1-Frame': [], f'1-Time({time_units})': [], '1-x at necking point (px)': [], '1-y necking distance (px)': [], '1-video_file_name': video_file_name, '1-detection_method': 'step', '1-data_label': data_label}
-    frame_num = frame_start
-    percent_crop_left *= 0.01
-    percent_crop_right *= 0.01
-
-    while True:  # read frame by frame until the end of the video
-        ret, frame = cap.read()
-        #frame = rotate_image(frame, 15) #used to test if lines were being drawn horizontally
-        frame_num += frame_record_interval
-        if frame_record_interval != 1:
-            cap.set(cv2.CAP_PROP_POS_FRAMES, frame_num)
-
-        if not ret:
-            break
-
-        scaled_frame, scale_factor = scale_frame(frame)  # scale the frame
-        gray_frame = cv2.cvtColor(scaled_frame, cv2.COLOR_BGR2GRAY)  # convert frame to gray
-        _, binary_frame = cv2.threshold(gray_frame, binarize_intensity_thresh, 255, cv2.THRESH_BINARY)  # threshold to binarize image
-
-        # error checking for appropriate binarization threshold
-        if np.all(binary_frame == 255):
-            msg = "Binarization threshold too low,\nfound no pixels below the threshold.\n\nPlease adjust the threshold (default is 120)"
-            error_popup(msg)
-        if np.all(binary_frame == 0):
-            msg = "Binarization threshold too high,\nfound no pixels above the threshold.\n\nPlease adjust the threshold (default is 120)"
-            error_popup(msg)
-
-        edges = cv2.Canny(binary_frame, 0, 2)  # edge detection, nums are gradient thresholds
-
-        x_samples = []
-        y_distances = []
-        y_line_values = []
-
-        frame_draw = scaled_frame.copy()
-        frame_draw[edges>0] = [0,255,0]
-
-        # remove x% of edges from consideration of detection
-        horizontal_pixels_left = 0
-        horizontal_pixels_right = scaled_frame.shape[1]
-        if percent_crop_left != 0.:
-            left_pixels_removed = int(percent_crop_left * scaled_frame.shape[1])
-            horizontal_pixels_left = max(0, left_pixels_removed)
-        if percent_crop_right != 0.:
-            right_pixels_removed = int(percent_crop_right * scaled_frame.shape[1])
-            horizontal_pixels_right = min(scaled_frame.shape[1], scaled_frame.shape[1] - right_pixels_removed)
-
-        step_length = (horizontal_pixels_right - horizontal_pixels_left) // num_steps
-        for x in range(horizontal_pixels_left, horizontal_pixels_right, step_length):
-            top_edge_pixels = []
-            bottom_edge_pixels = []
-            for col in range(x, min(x+step_length, horizontal_pixels_right)):
-                col_edge_pixels = np.nonzero(edges[:, col])[0] # find row indices of edge pixels in cur col
-                
-                if col_edge_pixels.size > 0:
-                    top_edge_pixels.append(col_edge_pixels[0])
-                    bottom_edge_pixels.append(col_edge_pixels[-1])
-
-            if top_edge_pixels and bottom_edge_pixels:
-                avg_y_top = np.mean(top_edge_pixels) 
-                avg_y_bottom = np.mean(bottom_edge_pixels)  
-
-                x_samples.append(x + step_length // 2)
-                y_line_values.append((avg_y_top, avg_y_bottom))
-                dist = np.abs(avg_y_top - avg_y_bottom)
-                y_distances.append(dist)                
-
-            # draw blue lines visualizing steps
-            cv2.line(frame_draw, (x, int(avg_y_top)), (x + step_length, int(avg_y_top)), (200, 0, 0), 1)
-            cv2.line(frame_draw, (x, int(avg_y_bottom)), (x + step_length, int(avg_y_bottom)), (200, 0, 0), 1)
-
-        if y_distances:  # check if y_distances is not empty
-            # find index of smallest distance
-            necking_distance = np.min(y_distances)
-            necking_pt_indices = np.where(y_distances == necking_distance)[0]
-            necking_pt_ind = int(np.median(necking_pt_indices))
-
-             # draw lines for steps where current min distance is
-            cv2.line(frame_draw, (x_samples[necking_pt_ind] - step_length // 2, int(y_line_values[necking_pt_ind][0])),
-                     (x_samples[necking_pt_ind] + step_length // 2, int(y_line_values[necking_pt_ind][0])), (0, 0, 255), 2)
-            cv2.line(frame_draw, (x_samples[necking_pt_ind] - step_length // 2, int(y_line_values[necking_pt_ind][1])),
-                     (x_samples[necking_pt_ind] + step_length // 2, int(y_line_values[necking_pt_ind][1])), (0, 0, 255), 2)
-
-
-            # record and save data using original resolution
-            if frame_interval == 0:
-                dist_data[f'1-Time({time_units})'].append(np.float16((frame_num - frame_start) / cap.get(5)))
-            else:
-                dist_data[f'1-Time({time_units})'].append(np.float16((frame_num - frame_start) * frame_interval))
-            dist_data['1-Frame'].append(frame_num - frame_start)
-            dist_data['1-x at necking point (px)'].append(int(x_samples[necking_pt_ind] / scale_factor))
-            dist_data['1-y necking distance (px)'].append(int(necking_distance / scale_factor))
-
-           
-        cv2.imshow('Necking Point Visualization', frame_draw)
-        
-        if cv2.waitKey(1) == 27 or frame_end <= frame_num:
-            break
-
-    record_data(file_mode, dist_data, "output/Necking_Point_Output.csv")
-
-    cap.release()
-    cv2.destroyAllWindows()
-
-
-
-def noise_reduction(frame):
-    '''WIP function for noisy (staticy) viscoelastic substrate frames'''
-    # Apply Median Filtering
-    median_filtered = cv2.medianBlur(frame, 7)
-
-    # Apply Non-local Means Denoising
-    non_local_means = cv2.fastNlMeansDenoising(median_filtered, h=15, templateWindowSize=5, searchWindowSize=17)
-    
-    clahe = cv2.createCLAHE(clipLimit=2.0, tileGridSize=(12, 12))
-    equalized = clahe.apply(non_local_means)
-    return equalized
-
-
-def improve_binarization(frame):    
-    """
-    Enhances the binarization of a grayscale image using various image processing techniques. This function applies
-    CLAHE for contrast enhancement, background subtraction to highlight foreground objects, morphological operations
-    to refine the image, and edge detection to further define object boundaries.
-
-    Steps:
-        1. Apply Contrast Limited Adaptive Histogram Equalization (CLAHE) to boost the contrast of the image.
-        2. Perform background subtraction using a median blur to isolate foreground features.
-        3. Apply morphological closing to close small holes within the foreground objects.
-        4. Detect edges using the Canny algorithm, and dilate these edges to enhance their visibility.
-        5. Optionally adjust the edge thickness with additional morphological operations like dilation or erosion
-           depending on specific requirements (commented out in the code but can be adjusted as needed).
-
-    Note:
-        - This function is designed to work with grayscale images and expects a single-channel input.
-        - Adjustments to parameters like CLAHE limits, kernel sizes for morphological operations, and Canny thresholds
-          may be necessary depending on the specific characteristics of the input image.
-
-
-    Args:
-        frame (np.array): A single-channel (grayscale) image on which to perform binarization improvement.
-
-    Returns:
-        np.array: The processed image with enhanced binarization and clearer object definitions.
-
-    """
-
-    # Apply CLAHE (Contrast Limited Adaptive Histogram Equalization)
-    # boosts contrast
-    clahe = cv2.createCLAHE(clipLimit=2.0, tileGridSize=(12, 12))
-    equalized = clahe.apply(frame)
-    
-    # Perform Background Subtraction
-    # (Assuming a relatively uniform background)
-    background = cv2.medianBlur(equalized, 13)
-    subtracted = cv2.subtract(equalized, background)
-    
-    # Use morphological closing to close small holes inside the foreground
-    kernel = np.ones((3, 3), np.uint8)
-    closing = cv2.morphologyEx(subtracted, cv2.MORPH_CLOSE, kernel, iterations=2)
-    
-    # Use Canny edge detector to find edges and use it as a mask
-    edges = cv2.Canny(closing, 30, 140)
-    edges_dilated = cv2.dilate(edges, kernel, iterations=1)
-    result = cv2.bitwise_or(closing, edges_dilated)
-
-    # if edges too fine after result
-    #result = cv2.dilate(result, kernel, iterations=1)
-    # if edges too thick after result
-    kernel = np.ones((3, 3), np.uint8)
-    result = cv2.erode(result, kernel, iterations=1)
-
-    return result
-
-def improve_smoothing(frame, strength=0.9):
-    """
-    Enhances the input frame by applying Non-Local Means (NLM) denoising followed by a high-pass filter.
-    
-    NLM averages pixel intensity s.t. similar patches of the image (even far apart) contribute more to the average
-    
-
-    Args:
-    frame (numpy.ndarray): The input image in grayscale.
-
-    Returns:
-    numpy.ndarray: The processed image with improved smoothing and enhanced details.
-    """
-    noise_level = np.std(frame)
-    denoised = cv2.fastNlMeansDenoising(frame, None, h=noise_level*strength, templateWindowSize=7, searchWindowSize=25)
-    
-    # highlights cental pixel and reduces neighboring pixels
-    # passes high frequencies and attenuates low frequencies
-    # this kernel represents a discrete ver of the laplacian operator, approximating 2nd order derivative of image
-    laplacian_kernel = np.array([[-1, -1, -1],
-                             [-1,  8, -1],
-                             [-1, -1, -1]])
-
-    # Apply the high-pass filter using convolution
-    high_pass = cv2.filter2D(denoised, -1, laplacian_kernel)
-    return high_pass
-
-def track_area(
-        cap,
-        marker_positions,
-        first_frame,
-        bbox_size,
-        frame_start,
-        frame_end,
-        frame_record_interval,
-        frame_interval,
-        time_units,
-        distance_from_marker_thresh,
-        file_mode,
-        video_file_name,
-        data_label,
-        preprocessing_need,
-        preprocessing_vals = None
-    ):
-
-    """
-    Tracks the surface area of an object in a video, given initial marker positions. This function initializes trackers on the object,
-    processes each frame to apply binarization and contour detection, and records the largest contour's area that is close to the marker.
-
-    Functionality:
-        1. Initializes trackers using CSRT algorithm at the marker positions in the scaled first frame.
-        2. Processes each frame: scales, converts to grayscale, and applies binarization improvements.
-        3. Applies adaptive thresholding to the binary frame to enhance contour detection.
-        4. Identifies contours and selects the optimal one based on area size and proximity to the initial marker.
-        5. Draws the contour and marker on the frame for visualization.
-        6. Records the position and area of the selected contour via its centroid.
-        7. Saves or appends the tracking data to a CSV file based on the specified file mode.
-        8. Displays the tracking in real-time and provides an option to exit by pressing ESC.
-
-    Note:
-        - Ensure the video file is properly loaded and parameters are correctly set for accurate tracking.
-        - Binarization and contour detection settings might need adjustments based on different video characteristics.
-
-    Args:
-        cap (cv2.VideoCapture): Video capture object loaded with the video.
-        marker_positions (list of tuples): Initial positions of markers.
-        first_frame (np.array): First frame of the video for initializing the tracker.
-        bbox_size (int): Size of the bounding box for the tracker.
-        frame_start (int): Starting frame number for tracking.
-        frame_end (int): Ending frame number for tracking.
-        frame_record_interval (int): Number of frames to skip between recordings.
-        frame_interval (float): Real-world time interval between frames, used in time calculations.
-        time_units (str): Units of time (e.g., 'seconds', 'minutes') for the output data.
-        distance_from_marker_thresh (int): Threshold for determining proximity of the contour to the marker.
-        file_mode (FileMode enum): Mode for recording data ('FileMode.APPEND' or 'FileMode.OVERWRITE').
-        video_file_name (str): Name of the video file being processed.
-        data_label (str): Unique identifier for the data session.
-        preprocessing_need (PreprocessingIssue enum): type of preprocessing that is need for the video
-        """
-
-    cap.set(cv2.CAP_PROP_POS_FRAMES, frame_start)
-    frame_num = frame_start
-    area_data = {
-        '1-Frame': [],
-        f'1-Time({time_units})': [],
-        '1-x centroid location': [],
-        '1-y centroid location': [],
-        '1-cell surface area (px^2)': [],
-        '1-video_file_name': video_file_name,
-        '1-data_label': data_label
-    }
-
-    scaled_frame, scale_factor = scale_frame(first_frame)  # scale the frame
-
-    gray_frame = cv2.cvtColor(scaled_frame, cv2.COLOR_BGR2GRAY) # grayscale conversion
-
-    if preprocessing_vals is not None:
-        first_frame = preprocess_frame(gray_frame, preprocessing_vals, True)
-        disp_preprocessing_vals = preprocessing_vals.copy()
-        disp_preprocessing_vals["Binarize"] = False
-        print("Track area preprocessing done")
-    else:
-        first_frame = gray_frame
-
-
-    trackers = init_trackers(marker_positions, bbox_size, first_frame, TrackerChoice.CSRT)
-
-    if preprocessing_vals is None:
-            preprocessing_vals = {"Blur/Sharpness": 0, "Contrast": 0, "Brightness": 0, "Smoothness": 0, "Binarize": False}
-
-    while frame_num < frame_end:
-        ret, frame = cap.read()
-        frame_num += frame_record_interval
-        if frame_record_interval != 1:
-            cap.set(cv2.CAP_PROP_POS_FRAMES, frame_num)
-
-        if not ret:
-            break
-
-        scaled_frame, scale_factor = scale_frame(frame)  # scale the frame
-
-        gray_frame = cv2.cvtColor(scaled_frame, cv2.COLOR_BGR2GRAY)
-
         """# Frame preprocessing
-        if preprocessing_vals is not None:
+        '''if preprocessing_vals is not None:
             preprocessed_frame = preprocess_frame(gray_frame, preprocessing_vals)
             display_frame = preprocess_frame(gray_frame, disp_preprocessing_vals)
             # print("In-loop area preprocessing done")
         else:
-            preprocessed_frame = gray_frame"""
+            preprocessed_frame = gray_frame'''"""
 
         # preprocessing
         if preprocessing_need == PreprocessingIssue.NOISY_BG:
@@ -2293,4 +1157,3 @@
 
     cap.release()
     cv2.destroyAllWindows()
->>>>>>> 6b351327
