--- conflicted
+++ resolved
@@ -1075,10 +1075,6 @@
         '1-data_label': data_label
     }
 
-<<<<<<< HEAD
-    if preprocessVals is not None:
-        first_frame = preprocess_frame(first_frame, preprocessVals)
-=======
     scaled_frame, scale_factor = scale_frame(first_frame)  # scale the frame
 
     gray_frame = cv2.cvtColor(scaled_frame, cv2.COLOR_BGR2GRAY) # grayscale conversion
@@ -1092,17 +1088,13 @@
         print("Track area preprocessing done")
     else:
         first_frame = gray_frame
->>>>>>> 11a40683a3162708653d852f97a51f46b7767b3e
 
 
     trackers = init_trackers(marker_positions, bbox_size, first_frame, TrackerChoice.CSRT)
 
-<<<<<<< HEAD
-=======
     if preprocessing_vals is None:
             preprocessing_vals = {"Blur/Sharpness": 0, "Contrast": 0, "Brightness": 0, "Smoothness": 0, "Binarize": False, "Denoise SP": False}
 
->>>>>>> 117c7783
     while frame_num < frame_end:
         ret, frame = cap.read()
         frame_num += frame_record_interval
@@ -1116,17 +1108,6 @@
 
         gray_frame = cv2.cvtColor(scaled_frame, cv2.COLOR_BGR2GRAY)
 
-<<<<<<< HEAD
-        """# Frame preprocessing
-        '''if preprocessing_vals is not None:
-            preprocessed_frame = preprocess_frame(gray_frame, preprocessing_vals)
-            display_frame = preprocess_frame(gray_frame, disp_preprocessing_vals)
-            # print("In-loop area preprocessing done")
-        else:
-            preprocessed_frame = gray_frame'''"""
-
-=======
->>>>>>> 11a40683a3162708653d852f97a51f46b7767b3e
         # preprocessing
         if preprocessing_need == PreprocessingIssue.NOISY_BG:
             basic_preprocessed_frame = preprocess_frame(gray_frame, preprocessing_vals, False)
